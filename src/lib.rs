// Copyright 2016 PingCAP, Inc.
//
// Licensed under the Apache License, Version 2.0 (the "License");
// you may not use this file except in compliance with the License.
// You may obtain a copy of the License at
//
//     http://www.apache.org/licenses/LICENSE-2.0
//
// Unless required by applicable law or agreed to in writing, software
// distributed under the License is distributed on an "AS IS" BASIS,
// See the License for the specific language governing permissions and
// limitations under the License.

#![crate_type = "lib"]
#![cfg_attr(test, feature(test))]
<<<<<<< HEAD
#![feature(offset_to)]
=======
#![feature(label_break_value)]
#![feature(try_from)]
>>>>>>> fe0943c6
#![feature(fnbox)]
#![feature(alloc)]
#![feature(slice_patterns)]
#![feature(box_syntax)]
#![feature(integer_atomics)]
#![feature(duration_as_u128)]
#![feature(proc_macro_hygiene)]
#![feature(const_int_ops)]
#![feature(cell_update)]
#![recursion_limit = "200"]
#![feature(range_contains)]
// Currently this raises some false positives, so we allow it:
// https://github.com/rust-lang-nursery/rust-clippy/issues/2638
#![cfg_attr(feature = "cargo-clippy", allow(clippy::nonminimal_bool))]

extern crate alloc;
extern crate backtrace;
#[macro_use]
extern crate bitflags;
extern crate byteorder;
extern crate chrono;
extern crate chrono_tz;
extern crate crc;
extern crate crossbeam;
extern crate crypto;
#[macro_use]
extern crate fail;
extern crate fnv;
extern crate fs2;
#[macro_use]
extern crate futures;
extern crate futures_cpupool;
extern crate grpcio as grpc;
extern crate hashbrown;
extern crate hex;
extern crate indexmap;
extern crate kvproto;

#[macro_use]
extern crate lazy_static;
extern crate libc;
<<<<<<< HEAD
extern crate crc;
extern crate crc32c;
extern crate alloc;
extern crate chrono;
=======
extern crate log;
extern crate murmur3;
extern crate num;
extern crate num_traits;
>>>>>>> fe0943c6
#[macro_use]
extern crate prometheus;
#[cfg(target_os = "linux")]
extern crate procinfo;
extern crate prometheus_static_metric;
extern crate protobuf;
#[macro_use]
extern crate quick_error;
extern crate raft;
extern crate rand;
extern crate regex;
extern crate rocksdb;
extern crate serde;
#[macro_use]
extern crate serde_derive;
extern crate serde_json;
#[macro_use(
    kv,
    slog_o,
    slog_kv,
    slog_trace,
    slog_error,
    slog_warn,
    slog_info,
    slog_debug,
    slog_crit,
    slog_log,
    slog_record,
    slog_b,
    slog_record_static
)]
extern crate slog;
extern crate slog_async;
#[macro_use]
extern crate slog_derive;
#[macro_use]
extern crate slog_global;
extern crate slog_term;
extern crate sys_info;
extern crate tempdir;
#[cfg(test)]
extern crate test;
extern crate tikv_alloc;
extern crate time;
extern crate tipb;
extern crate tokio_core;
extern crate tokio_executor;
extern crate tokio_timer;
#[cfg(test)]
extern crate toml;
extern crate url;
#[cfg(test)]
extern crate utime;
extern crate uuid;
extern crate zipf;
#[macro_use]
extern crate derive_more;
#[macro_use]
extern crate more_asserts;
extern crate base64;
extern crate cop_datatype;
extern crate flate2;
extern crate hyper;
extern crate log_wrappers;
extern crate panic_hook;
extern crate safemem;
extern crate smallvec;
extern crate tokio_threadpool;
#[macro_use]
extern crate vlog;

#[macro_use]
pub mod util;
pub mod config;
pub mod coprocessor;
pub mod import;
pub mod pd;
pub mod raftstore;
pub mod server;
<<<<<<< HEAD
pub mod coprocessor;
pub mod raftengine;
=======
pub mod storage;
>>>>>>> fe0943c6

pub use crate::storage::Storage;<|MERGE_RESOLUTION|>--- conflicted
+++ resolved
@@ -13,12 +13,8 @@
 
 #![crate_type = "lib"]
 #![cfg_attr(test, feature(test))]
-<<<<<<< HEAD
-#![feature(offset_to)]
-=======
 #![feature(label_break_value)]
 #![feature(try_from)]
->>>>>>> fe0943c6
 #![feature(fnbox)]
 #![feature(alloc)]
 #![feature(slice_patterns)]
@@ -60,17 +56,10 @@
 #[macro_use]
 extern crate lazy_static;
 extern crate libc;
-<<<<<<< HEAD
-extern crate crc;
-extern crate crc32c;
-extern crate alloc;
-extern crate chrono;
-=======
 extern crate log;
 extern crate murmur3;
 extern crate num;
 extern crate num_traits;
->>>>>>> fe0943c6
 #[macro_use]
 extern crate prometheus;
 #[cfg(target_os = "linux")]
@@ -150,11 +139,6 @@
 pub mod pd;
 pub mod raftstore;
 pub mod server;
-<<<<<<< HEAD
-pub mod coprocessor;
-pub mod raftengine;
-=======
 pub mod storage;
->>>>>>> fe0943c6
 
 pub use crate::storage::Storage;