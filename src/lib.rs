#![crate_type = "lib"]
#![allow(unused_features)]
#![feature(test)]
#![feature(btree_range, collections_bound)]
#![feature(std_panic, recover)]
#![feature(fnbox)]

#[macro_use]
extern crate log;
#[macro_use]
extern crate quick_error;
extern crate test;
extern crate protobuf;
extern crate bytes;
extern crate byteorder;
extern crate rand;
<<<<<<< HEAD
extern crate mio;
=======
extern crate tempdir;
>>>>>>> 5b10e733

pub mod util;
pub mod raft;
pub mod proto;
pub mod storage;
pub mod kvserver;
pub mod rpc;

pub use storage::{Storage, Dsn};
pub mod raftserver;<|MERGE_RESOLUTION|>--- conflicted
+++ resolved
@@ -14,11 +14,8 @@
 extern crate bytes;
 extern crate byteorder;
 extern crate rand;
-<<<<<<< HEAD
 extern crate mio;
-=======
 extern crate tempdir;
->>>>>>> 5b10e733
 
 pub mod util;
 pub mod raft;
