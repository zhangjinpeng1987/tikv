--- conflicted
+++ resolved
@@ -47,7 +47,7 @@
 pub enum Task {
     Gen {
         region_id: u64,
-        raft_snap: Snapshot,
+        //raft_snap: Snapshot,
         kv_snap: Snapshot,
         notifier: SyncSender<RaftSnapshot>,
     },
@@ -217,15 +217,14 @@
     fn generate_snap(
         &self,
         region_id: u64,
-        raft_snap: Snapshot,
         kv_snap: Snapshot,
         notifier: SyncSender<RaftSnapshot>,
     ) -> Result<()> {
         // do we need to check leader here?
         let snap = box_try!(store::do_snapshot(
             self.mgr.clone(),
-            raft_snap,
-            kv_snap,
+            &self.engines.raft,
+            &kv_snap,
             region_id
         ));
         // Only enable the fail point when the region id is equal to 1, which is
@@ -242,20 +241,14 @@
     }
 
     /// Handles the task of generating snapshot of the Region. It calls `generate_snap` to do the actual work.
-    fn handle_gen(
-        &self,
-        region_id: u64,
-        raft_snap: Snapshot,
-        kv_snap: Snapshot,
-        notifier: SyncSender<RaftSnapshot>,
-    ) {
+    fn handle_gen(&self, region_id: u64, kv_snap: Snapshot, notifier: SyncSender<RaftSnapshot>) {
         SNAP_COUNTER_VEC
             .with_label_values(&["generate", "all"])
             .inc();
         let gen_histogram = SNAP_HISTOGRAM.with_label_values(&["generate"]);
         let timer = gen_histogram.start_coarse_timer();
 
-        if let Err(e) = self.generate_snap(region_id, raft_snap, kv_snap, notifier) {
+        if let Err(e) = self.generate_snap(region_id, kv_snap, notifier) {
             error!("failed to generate snap!!!"; "region_id" => region_id, "err" => %e);
             return;
         }
@@ -584,7 +577,6 @@
         match task {
             Task::Gen {
                 region_id,
-                raft_snap,
                 kv_snap,
                 notifier,
             } => {
@@ -592,7 +584,7 @@
                 // but it may not when merge is implemented.
                 let ctx = self.ctx.clone();
                 self.pool
-                    .execute(move |_| ctx.handle_gen(region_id, raft_snap, kv_snap, notifier))
+                    .execute(move |_| ctx.handle_gen(region_id, kv_snap, notifier))
             }
             task @ Task::Apply { .. } => {
                 // to makes sure appling snapshots in order.
@@ -666,11 +658,7 @@
     use std::thread;
     use std::time::Duration;
 
-<<<<<<< HEAD
-    use crate::raftengine::{Config as RaftEngineCfg, RaftEngine};
     use crate::raftstore::store::engine::{Mutable, Peekable};
-=======
->>>>>>> eff99489
     use crate::raftstore::store::peer_storage::JOB_STATUS_PENDING;
     use crate::raftstore::store::snap::tests::get_test_db_for_regions;
     use crate::raftstore::store::worker::RegionRunner;
@@ -681,6 +669,7 @@
     use engine::{Mutable, Peekable};
     use engine::{CF_DEFAULT, CF_RAFT};
     use kvproto::raft_serverpb::{PeerState, RegionLocalState};
+    use raftengine::{Config as RaftEngineCfg, RaftEngine};
     use tempfile::Builder;
     use tikv_util::time;
     use tikv_util::timer::Timer;
@@ -804,6 +793,10 @@
             }
         }
 
+        let raft_dir = TempDir::new("raft_dir").unwrap();
+        let mut raft_cfg = RaftEngineCfg::new();
+        raft_cfg.dir = String::from(raft_dir.path().to_str().unwrap());
+        let raft_engine = Arc::new(RaftEngine::new(raft_cfg));
         let shared_block_cache = false;
         let engines = Engines::new(
             Arc::clone(&engine.kv),
@@ -814,21 +807,8 @@
         let mgr = SnapManager::new(snap_dir.path().to_str().unwrap(), None);
         let mut worker = Worker::new("snap-manager");
         let sched = worker.scheduler();
-<<<<<<< HEAD
-        let raft_dir = TempDir::new("raft_dir").unwrap();
-        let mut raft_cfg = RaftEngineCfg::new();
-        raft_cfg.dir = String::from(raft_dir.path().to_str().unwrap());
-        let raft_engine = Arc::new(RaftEngine::new(raft_cfg));
-        let runner = RegionRunner::new(
-            Engines::new(Arc::clone(&db), raft_engine),
-            mgr,
-            0,
-            true,
-            Duration::from_secs(0),
-        );
-=======
+
         let runner = RegionRunner::new(engines.clone(), mgr, 0, true, Duration::from_secs(0));
->>>>>>> eff99489
         let mut timer = Timer::new(1);
         timer.add_task(Duration::from_millis(100), Event::CheckApply);
         worker.start_with_timer(runner, timer).unwrap();
