// Copyright 2018 TiKV Project Authors. Licensed under Apache-2.0.

use std::cell::RefCell;
use std::fmt::{self, Display, Formatter};
use std::sync::Arc;
use std::time::Duration;

use crossbeam::TrySendError;
use kvproto::errorpb;
use kvproto::metapb;
use kvproto::raft_cmdpb::{CmdType, RaftCmdRequest, RaftCmdResponse};
use prometheus::local::LocalHistogram;
use time::Timespec;

use crate::raftstore::errors::RAFTSTORE_IS_BUSY;
use crate::raftstore::store::fsm::{RaftPollerBuilder, RaftRouter};
use crate::raftstore::store::util::{self, LeaseState, RemoteLease};
use crate::raftstore::store::{
    cmd_resp, Peer, ProposalRouter, RaftCommand, ReadExecutor, ReadResponse, RequestInspector,
    RequestPolicy,
};
use crate::raftstore::Result;
use engine::DB;
use tikv_util::collections::HashMap;
use tikv_util::time::duration_to_sec;
use tikv_util::timer::Timer;
use tikv_util::worker::{Runnable, RunnableWithTimer};

use super::metrics::*;

/// A read only delegate of `Peer`.
#[derive(Debug)]
pub struct ReadDelegate {
    region: metapb::Region,
    peer_id: u64,
    term: u64,
    applied_index_term: u64,
    leader_lease: Option<RemoteLease>,
    last_valid_ts: RefCell<Timespec>,

    tag: String,
}

impl ReadDelegate {
    fn from_peer(peer: &Peer) -> ReadDelegate {
        let region = peer.region().clone();
        let region_id = region.get_id();
        let peer_id = peer.peer.get_id();
        ReadDelegate {
            region,
            peer_id,
            term: peer.term(),
            applied_index_term: peer.get_store().applied_index_term(),
            leader_lease: None,
            last_valid_ts: RefCell::new(Timespec::new(0, 0)),
            tag: format!("[region {}] {}", region_id, peer_id),
        }
    }

    fn update(&mut self, progress: Progress) {
        match progress {
            Progress::Region(region) => {
                self.region = region;
            }
            Progress::Term(term) => {
                self.term = term;
            }
            Progress::AppliedIndexTerm(applied_index_term) => {
                self.applied_index_term = applied_index_term;
            }
            Progress::LeaderLease(leader_lease) => {
                self.leader_lease = Some(leader_lease);
            }
        }
    }

    // TODO: return ReadResponse once we remove batch snapshot.
    fn handle_read(
        &self,
        req: &RaftCmdRequest,
        executor: &mut ReadExecutor,
        metrics: &mut ReadMetrics,
    ) -> Option<ReadResponse> {
        if let Some(ref lease) = self.leader_lease {
            let term = lease.term();
            if term == self.term {
                let snapshot_time = executor.snapshot_time().unwrap();
                let mut last_valid_ts = self.last_valid_ts.borrow_mut();
                if *last_valid_ts == snapshot_time /* quick path for lease checking. */
                    || lease.inspect(Some(snapshot_time)) == LeaseState::Valid
                {
                    // Cache snapshot_time for remaining requests in the same batch.
                    *last_valid_ts = snapshot_time;
                    let mut resp = executor.execute(req, &self.region);
                    // Leader can read local if and only if it is in lease.
                    cmd_resp::bind_term(&mut resp.response, term);
                    return Some(resp);
                } else {
                    metrics.rejected_by_lease_expire += 1;
                    debug!("rejected by lease expire"; "tag" => &self.tag);
                }
            } else {
                metrics.rejected_by_term_mismatch += 1;
                debug!("rejected by term mismatch"; "tag" => &self.tag);
            }
        }

        None
    }
}

impl Display for ReadDelegate {
    fn fmt(&self, f: &mut Formatter<'_>) -> fmt::Result {
        write!(
            f,
            "ReadDelegate for region {}, \
             leader {} at term {}, applied_index_term {}, has lease {}",
            self.region.get_id(),
            self.peer_id,
            self.term,
            self.applied_index_term,
            self.leader_lease.is_some(),
        )
    }
}

#[derive(Debug)]
pub enum Progress {
    Region(metapb::Region),
    Term(u64),
    AppliedIndexTerm(u64),
    LeaderLease(RemoteLease),
}

impl Progress {
    pub fn region(region: metapb::Region) -> Progress {
        Progress::Region(region)
    }

    pub fn term(term: u64) -> Progress {
        Progress::Term(term)
    }

    pub fn applied_index_term(applied_index_term: u64) -> Progress {
        Progress::AppliedIndexTerm(applied_index_term)
    }

    pub fn leader_lease(lease: RemoteLease) -> Progress {
        Progress::LeaderLease(lease)
    }
}

pub enum Task {
    Register(ReadDelegate),
    Update((u64, Progress)),
    Read(RaftCommand),
    Destroy(u64),
}

impl Task {
    pub fn register(peer: &Peer) -> Task {
        let delegate = ReadDelegate::from_peer(peer);
        Task::Register(delegate)
    }

    pub fn update(region_id: u64, progress: Progress) -> Task {
        Task::Update((region_id, progress))
    }

    pub fn destroy(region_id: u64) -> Task {
        Task::Destroy(region_id)
    }

    #[inline]
    pub fn read(cmd: RaftCommand) -> Task {
        Task::Read(cmd)
    }

    /// Task accepts `RaftCmdRequest`s that contain Get/Snap requests.
    /// Returns `true`, it can be saftly sent to localreader,
    /// Returns `false`, it must not be sent to localreader.
    #[inline]
    pub fn acceptable(request: &RaftCmdRequest) -> bool {
        if request.has_admin_request() || request.has_status_request() {
            false
        } else {
            for r in request.get_requests() {
                match r.get_cmd_type() {
                    CmdType::Get | CmdType::Snap => (),
                    CmdType::Delete
                    | CmdType::Put
                    | CmdType::DeleteRange
                    | CmdType::Prewrite
                    | CmdType::IngestSST
<<<<<<< HEAD
                    | CmdType::Invalid
                    | CmdType::ReadIndex => return false,
=======
                    | CmdType::ReadIndex
                    | CmdType::Invalid => return false,
>>>>>>> af12d7d5
                }
            }
            true
        }
    }
}

impl Display for Task {
    fn fmt(&self, f: &mut Formatter<'_>) -> fmt::Result {
        match *self {
            Task::Register(ref delegate) => write!(f, "localreader Task::Register {:?}", delegate),
            Task::Read(ref cmd) => write!(f, "localreader Task::Read {:?}", cmd.request),
            Task::Update(ref progress) => write!(f, "localreader Task::Update {:?}", progress),
            Task::Destroy(region_id) => write!(f, "localreader Task::Destroy region {}", region_id),
        }
    }
}

pub struct LocalReader<C: ProposalRouter> {
    store_id: u64,
    kv_engine: Arc<DB>,
    metrics: RefCell<ReadMetrics>,
    // region id -> ReadDelegate
    delegates: HashMap<u64, ReadDelegate>,
    // A channel to raftstore.
    router: C,
    tag: String,
}

impl LocalReader<RaftRouter> {
    pub fn new<'a, T, P>(
        builder: &RaftPollerBuilder<T, P>,
        peers: impl Iterator<Item = &'a Peer>,
    ) -> Self {
        let mut delegates =
            HashMap::with_capacity_and_hasher(peers.size_hint().0, Default::default());
        for p in peers {
            let delegate = ReadDelegate::from_peer(p);
            info!(
                "create ReadDelegate";
                "tag" => &delegate.tag,
                "peer" => delegate.peer_id,
            );
            delegates.insert(p.region().get_id(), delegate);
        }
        let store_id = builder.store.get_id();
        LocalReader {
            delegates,
            store_id,
            kv_engine: builder.engines.kv.clone(),
            router: builder.router.clone(),
            metrics: Default::default(),
            tag: format!("[store {}]", store_id),
        }
    }

    pub fn new_timer() -> Timer<()> {
        let mut timer = Timer::new(1);
        timer.add_task(Duration::from_millis(METRICS_FLUSH_INTERVAL), ());
        timer
    }
}

impl<C: ProposalRouter> LocalReader<C> {
    fn redirect(&self, mut cmd: RaftCommand) {
        debug!("localreader redirects command"; "tag" => &self.tag, "command" => ?cmd);
        let region_id = cmd.request.get_header().get_region_id();
        let mut err = errorpb::Error::new();
        match self.router.send(cmd) {
            Ok(()) => return,
            Err(TrySendError::Full(c)) => {
                self.metrics.borrow_mut().rejected_by_channel_full += 1;
                err.set_message(RAFTSTORE_IS_BUSY.to_owned());
                err.mut_server_is_busy()
                    .set_reason(RAFTSTORE_IS_BUSY.to_owned());
                cmd = c;
            }
            Err(TrySendError::Disconnected(c)) => {
                self.metrics.borrow_mut().rejected_by_no_region += 1;
                err.set_message(format!("region {} is missing", region_id));
                err.mut_region_not_found().set_region_id(region_id);
                cmd = c;
            }
        }

        let mut resp = RaftCmdResponse::new();
        resp.mut_header().set_error(err);
        let read_resp = ReadResponse {
            response: resp,
            snapshot: None,
        };

        cmd.callback.invoke_read(read_resp);
    }

    fn pre_propose_raft_command<'a>(
        &'a self,
        req: &RaftCmdRequest,
    ) -> Result<Option<&'a ReadDelegate>> {
        // Check store id.
        if let Err(e) = util::check_store_id(req, self.store_id) {
            self.metrics.borrow_mut().rejected_by_store_id_mismatch += 1;
            debug!("rejected by store id not match"; "err" => %e);
            return Err(e);
        }

        // Check region id.
        let region_id = req.get_header().get_region_id();
        let delegate = match self.delegates.get(&region_id) {
            Some(delegate) => {
                fail_point!("localreader_on_find_delegate");
                delegate
            }
            None => {
                self.metrics.borrow_mut().rejected_by_no_region += 1;
                debug!("rejected by no region"; "region_id" => region_id);
                return Ok(None);
            }
        };
        // Check peer id.
        if let Err(e) = util::check_peer_id(req, delegate.peer_id) {
            self.metrics.borrow_mut().rejected_by_peer_id_mismatch += 1;
            return Err(e);
        }

        // Check term.
        if let Err(e) = util::check_term(req, delegate.term) {
            debug!(
                "check term";
                "delegate_term" => delegate.term,
                "header_term" => req.get_header().get_term(),
            );
            self.metrics.borrow_mut().rejected_by_term_mismatch += 1;
            return Err(e);
        }

        // Check region epoch.
        if util::check_region_epoch(req, &delegate.region, false).is_err() {
            self.metrics.borrow_mut().rejected_by_epoch += 1;
            // Stale epoch, redirect it to raftstore to get the latest region.
            debug!("rejected by epoch not match"; "tag" => &delegate.tag);
            return Ok(None);
        }

        let mut inspector = Inspector {
            delegate,
            metrics: &mut *self.metrics.borrow_mut(),
        };
        match inspector.inspect(req) {
            Ok(RequestPolicy::ReadLocal) => Ok(Some(delegate)),
            // It can not handle other policies.
            Ok(_) => Ok(None),
            Err(e) => Err(e),
        }
    }

    // It can only handle read command.
    fn propose_raft_command(&mut self, cmd: RaftCommand, executor: &mut ReadExecutor) {
        let region_id = cmd.request.get_header().get_region_id();
        match self.pre_propose_raft_command(&cmd.request) {
            Ok(Some(delegate)) => {
                let mut metrics = self.metrics.borrow_mut();
                if let Some(resp) = delegate.handle_read(&cmd.request, executor, &mut *metrics) {
                    cmd.callback.invoke_read(resp);
                    return;
                }
            }
            // It can not handle the rquest, forwards to raftstore.
            Ok(None) => {}
            Err(e) => {
                let mut response = cmd_resp::new_error(e);
                if let Some(delegate) = self.delegates.get(&region_id) {
                    cmd_resp::bind_term(&mut response, delegate.term);
                }
                cmd.callback.invoke_read(ReadResponse {
                    response,
                    snapshot: None,
                });
                return;
            }
        }

        self.redirect(cmd);
    }
}

struct Inspector<'r, 'm> {
    delegate: &'r ReadDelegate,
    metrics: &'m mut ReadMetrics,
}

impl<'r, 'm> RequestInspector for Inspector<'r, 'm> {
    fn has_applied_to_current_term(&mut self) -> bool {
        if self.delegate.applied_index_term == self.delegate.term {
            true
        } else {
            debug!(
                "rejected by term check";
                "tag" => &self.delegate.tag,
                "applied_index_term" => self.delegate.applied_index_term,
                "delegate_term" => ?self.delegate.term,
            );
            self.metrics.rejected_by_appiled_term += 1;
            false
        }
    }

    fn inspect_lease(&mut self) -> LeaseState {
        // TODO: disable localreader if we did not enable raft's check_quorum.
        if self.delegate.leader_lease.is_some() {
            // We skip lease check, because it is postponed until `handle_read`.
            LeaseState::Valid
        } else {
            debug!("rejected by leader lease"; "tag" => &self.delegate.tag);
            self.metrics.rejected_by_no_lease += 1;
            LeaseState::Expired
        }
    }
}

impl<C: ProposalRouter> Runnable<Task> for LocalReader<C> {
    fn run_batch(&mut self, tasks: &mut Vec<Task>) {
        self.metrics
            .borrow()
            .batch_requests_size
            .observe(tasks.len() as _);

        let mut sent = None;
        let mut executor = ReadExecutor::new(
            self.kv_engine.clone(),
            false, /* dont check region epoch */
            true,  /* we need snapshot time */
        );

        for task in tasks.drain(..) {
            match task {
                Task::Register(delegate) => {
                    info!("register ReadDelegate"; "tag" => &delegate.tag);
                    self.delegates.insert(delegate.region.get_id(), delegate);
                }
                Task::Read(cmd) => {
                    if sent.is_none() {
                        sent = Some(cmd.send_time);
                    }
                    self.propose_raft_command(cmd, &mut executor);
                }
                Task::Update((region_id, progress)) => {
                    if let Some(delegate) = self.delegates.get_mut(&region_id) {
                        delegate.update(progress);
                    } else {
                        warn!(
                            "update unregistered ReadDelegate";
                            "region_id" => region_id,
                            "progress" => ?progress,
                        );
                    }
                }
                Task::Destroy(region_id) => {
                    if let Some(delegate) = self.delegates.remove(&region_id) {
                        info!("destroy ReadDelegate"; "tag" => &delegate.tag);
                    }
                }
            }
        }

        if let Some(send_time) = sent {
            self.metrics
                .borrow_mut()
                .requests_wait_duration
                .observe(duration_to_sec(send_time.elapsed()));
        }
    }
}

const METRICS_FLUSH_INTERVAL: u64 = 15_000; // 15s

impl<C: ProposalRouter> RunnableWithTimer<Task, ()> for LocalReader<C> {
    fn on_timeout(&mut self, timer: &mut Timer<()>, _: ()) {
        self.metrics.borrow_mut().flush();
        timer.add_task(Duration::from_millis(METRICS_FLUSH_INTERVAL), ());
    }
}

struct ReadMetrics {
    requests_wait_duration: LocalHistogram,
    batch_requests_size: LocalHistogram,

    // TODO: record rejected_by_read_quorum.
    rejected_by_store_id_mismatch: i64,
    rejected_by_peer_id_mismatch: i64,
    rejected_by_term_mismatch: i64,
    rejected_by_lease_expire: i64,
    rejected_by_no_region: i64,
    rejected_by_no_lease: i64,
    rejected_by_epoch: i64,
    rejected_by_appiled_term: i64,
    rejected_by_channel_full: i64,
}

impl Default for ReadMetrics {
    fn default() -> ReadMetrics {
        ReadMetrics {
            requests_wait_duration: LOCAL_READ_WAIT_DURATION.local(),
            batch_requests_size: LOCAL_READ_BATCH_REQUESTS.local(),
            rejected_by_store_id_mismatch: 0,
            rejected_by_peer_id_mismatch: 0,
            rejected_by_term_mismatch: 0,
            rejected_by_lease_expire: 0,
            rejected_by_no_region: 0,
            rejected_by_no_lease: 0,
            rejected_by_epoch: 0,
            rejected_by_appiled_term: 0,
            rejected_by_channel_full: 0,
        }
    }
}

impl ReadMetrics {
    fn flush(&mut self) {
        self.requests_wait_duration.flush();
        self.batch_requests_size.flush();
        if self.rejected_by_store_id_mismatch > 0 {
            LOCAL_READ_REJECT
                .with_label_values(&["store_id_mismatch"])
                .inc_by(self.rejected_by_store_id_mismatch);
            self.rejected_by_store_id_mismatch = 0;
        }
        if self.rejected_by_peer_id_mismatch > 0 {
            LOCAL_READ_REJECT
                .with_label_values(&["peer_id_mismatch"])
                .inc_by(self.rejected_by_peer_id_mismatch);
            self.rejected_by_peer_id_mismatch = 0;
        }
        if self.rejected_by_term_mismatch > 0 {
            LOCAL_READ_REJECT
                .with_label_values(&["term_mismatch"])
                .inc_by(self.rejected_by_term_mismatch);
            self.rejected_by_term_mismatch = 0;
        }
        if self.rejected_by_lease_expire > 0 {
            LOCAL_READ_REJECT
                .with_label_values(&["lease_expire"])
                .inc_by(self.rejected_by_lease_expire);
            self.rejected_by_lease_expire = 0;
        }
        if self.rejected_by_no_region > 0 {
            LOCAL_READ_REJECT
                .with_label_values(&["no_region"])
                .inc_by(self.rejected_by_no_region);
            self.rejected_by_no_region = 0;
        }
        if self.rejected_by_no_lease > 0 {
            LOCAL_READ_REJECT
                .with_label_values(&["no_lease"])
                .inc_by(self.rejected_by_no_lease);
            self.rejected_by_no_lease = 0;
        }
        if self.rejected_by_epoch > 0 {
            LOCAL_READ_REJECT
                .with_label_values(&["epoch"])
                .inc_by(self.rejected_by_epoch);
            self.rejected_by_epoch = 0;
        }
        if self.rejected_by_appiled_term > 0 {
            LOCAL_READ_REJECT
                .with_label_values(&["appiled_term"])
                .inc_by(self.rejected_by_appiled_term);
            self.rejected_by_appiled_term = 0;
        }
        if self.rejected_by_channel_full > 0 {
            LOCAL_READ_REJECT
                .with_label_values(&["channel_full"])
                .inc_by(self.rejected_by_channel_full);
            self.rejected_by_channel_full = 0;
        }
    }
}

#[cfg(test)]
mod tests {
    use std::sync::mpsc::*;
    use std::thread;

    use kvproto::raft_cmdpb::*;
    use tempdir::TempDir;
    use time::Duration;

    use crate::raftstore::store::util::Lease;
    use crate::raftstore::store::Callback;
    use engine::rocks;
    use engine::ALL_CFS;
    use tikv_util::time::monotonic_raw_now;

    use super::*;

    fn new_reader(
        path: &str,
        store_id: u64,
    ) -> (
        TempDir,
        LocalReader<SyncSender<RaftCommand>>,
        Receiver<RaftCommand>,
    ) {
        let path = TempDir::new(path).unwrap();
        let db =
            rocks::util::new_engine(path.path().to_str().unwrap(), None, ALL_CFS, None).unwrap();
        let (ch, rx) = sync_channel(1);
        let reader = LocalReader {
            store_id,
            router: ch,
            kv_engine: Arc::new(db),
            delegates: HashMap::default(),
            metrics: Default::default(),
            tag: "foo".to_owned(),
        };
        (path, reader, rx)
    }

    fn new_peers(store_id: u64, pr_ids: Vec<u64>) -> Vec<metapb::Peer> {
        pr_ids
            .into_iter()
            .map(|id| {
                let mut pr = metapb::Peer::new();
                pr.set_store_id(store_id);
                pr.set_id(id);
                pr
            })
            .collect()
    }

    fn must_redirect(
        reader: &mut LocalReader<SyncSender<RaftCommand>>,
        rx: &Receiver<RaftCommand>,
        cmd: RaftCmdRequest,
    ) {
        let task = Task::read(RaftCommand::new(
            cmd.clone(),
            Callback::Read(Box::new(|resp| {
                panic!("unexpected invoke, {:?}", resp);
            })),
        ));
        reader.run_batch(&mut vec![task]);
        assert_eq!(
            rx.recv_timeout(Duration::seconds(5).to_std().unwrap())
                .unwrap()
                .request,
            cmd
        );
    }

    #[test]
    fn test_read() {
        let store_id = 2;
        let (_tmp, mut reader, rx) = new_reader("test-local-reader", store_id);

        // region: 1,
        // peers: 2, 3, 4,
        // leader:2,
        // from "" to "",
        // epoch 1, 1,
        // term 6.
        let mut region1 = metapb::Region::new();
        region1.set_id(1);
        let prs = new_peers(store_id, vec![2, 3, 4]);
        region1.set_peers(prs.clone().into());
        let epoch13 = {
            let mut ep = metapb::RegionEpoch::new();
            ep.set_conf_ver(1);
            ep.set_version(3);
            ep
        };
        let leader2 = prs[0].clone();
        region1.set_region_epoch(epoch13.clone());
        let term6 = 6;
        let mut lease = Lease::new(Duration::seconds(1)); // 1s is long enough.

        let mut cmd = RaftCmdRequest::new();
        let mut header = RaftRequestHeader::new();
        header.set_region_id(1);
        header.set_peer(leader2.clone());
        header.set_region_epoch(epoch13.clone());
        header.set_term(term6);
        cmd.set_header(header);
        let mut req = Request::new();
        req.set_cmd_type(CmdType::Snap);
        cmd.set_requests(vec![req].into());

        // The region is not register yet.
        must_redirect(&mut reader, &rx, cmd.clone());
        assert_eq!(reader.metrics.borrow().rejected_by_no_region, 1);

        // Register region 1
        lease.renew(monotonic_raw_now());
        let remote = lease.maybe_new_remote_lease(term6).unwrap();
        // But the applied_index_term is stale.
        let register_region1 = Task::Register(ReadDelegate {
            tag: String::new(),
            region: region1.clone(),
            peer_id: leader2.get_id(),
            term: term6,
            applied_index_term: term6 - 1,
            leader_lease: Some(remote),
            last_valid_ts: RefCell::new(Timespec::new(0, 0)),
        });
        reader.run_batch(&mut vec![register_region1]);
        assert!(reader.delegates.get(&1).is_some());
        assert_eq!(rx.try_recv().unwrap_err(), TryRecvError::Empty);

        // The applied_index_term is stale
        must_redirect(&mut reader, &rx, cmd.clone());
        assert_eq!(reader.metrics.borrow().rejected_by_appiled_term, 1);

        // Make the applied_index_term matches current term.
        let pg = Progress::applied_index_term(term6);
        let update_region1 = Task::update(1, pg);
        reader.run_batch(&mut vec![update_region1]);
        assert_eq!(rx.try_recv().unwrap_err(), TryRecvError::Empty);

        // Let's read.
        let region = region1.clone();
        let task = Task::read(RaftCommand::new(
            cmd.clone(),
            Callback::Read(Box::new(move |resp: ReadResponse| {
                let snap = resp.snapshot.unwrap();
                assert_eq!(snap.get_region(), &region);
            })),
        ));
        reader.run_batch(&mut vec![task]);
        assert_eq!(rx.try_recv().unwrap_err(), TryRecvError::Empty);

        // Wait for expiration.
        thread::sleep(Duration::seconds(1).to_std().unwrap());
        must_redirect(&mut reader, &rx, cmd.clone());

        // Renew lease.
        lease.renew(monotonic_raw_now());

        // Store id mismatch.
        let mut cmd_store_id = cmd.clone();
        cmd_store_id
            .mut_header()
            .mut_peer()
            .set_store_id(store_id + 1);
        let task = Task::read(RaftCommand::new(
            cmd_store_id,
            Callback::Read(Box::new(move |resp: ReadResponse| {
                let err = resp.response.get_header().get_error();
                assert!(err.has_store_not_match());
                assert!(resp.snapshot.is_none());
            })),
        ));
        reader.run_batch(&mut vec![task]);
        assert_eq!(reader.metrics.borrow().rejected_by_store_id_mismatch, 1);

        // metapb::Peer id mismatch.
        let mut cmd_peer_id = cmd.clone();
        cmd_peer_id
            .mut_header()
            .mut_peer()
            .set_id(leader2.get_id() + 1);
        let task = Task::read(RaftCommand::new(
            cmd_peer_id,
            Callback::Read(Box::new(move |resp: ReadResponse| {
                assert!(
                    resp.response.get_header().has_error(),
                    "{:?}",
                    resp.response
                );
                assert!(resp.snapshot.is_none());
            })),
        ));
        reader.run_batch(&mut vec![task]);
        assert_eq!(reader.metrics.borrow().rejected_by_peer_id_mismatch, 1);

        // Read quorum.
        let mut cmd_read_quorum = cmd.clone();
        cmd_read_quorum.mut_header().set_read_quorum(true);
        must_redirect(&mut reader, &rx, cmd_read_quorum);

        // Term mismatch.
        let mut cmd_term = cmd.clone();
        cmd_term.mut_header().set_term(term6 - 2);
        let task = Task::read(RaftCommand::new(
            cmd_term,
            Callback::Read(Box::new(move |resp: ReadResponse| {
                let err = resp.response.get_header().get_error();
                assert!(err.has_stale_command(), "{:?}", resp);
                assert!(resp.snapshot.is_none());
            })),
        ));
        reader.run_batch(&mut vec![task]);
        assert_eq!(reader.metrics.borrow().rejected_by_term_mismatch, 1);

        // Stale epoch.
        let mut epoch12 = epoch13.clone();
        epoch12.set_version(2);
        let mut cmd_epoch = cmd.clone();
        cmd_epoch.mut_header().set_region_epoch(epoch12);
        must_redirect(&mut reader, &rx, cmd_epoch);
        assert_eq!(reader.metrics.borrow().rejected_by_epoch, 1);

        // Expire lease manually, and it can not be renewed.
        let previous_lease_rejection = reader.metrics.borrow().rejected_by_lease_expire;
        lease.expire();
        lease.renew(monotonic_raw_now());
        must_redirect(&mut reader, &rx, cmd.clone());
        assert_eq!(
            reader.metrics.borrow().rejected_by_lease_expire,
            previous_lease_rejection + 1
        );

        // Channel full.
        let task1 = Task::read(RaftCommand::new(cmd.clone(), Callback::None));
        let task_full = Task::read(RaftCommand::new(
            cmd.clone(),
            Callback::Read(Box::new(move |resp: ReadResponse| {
                let err = resp.response.get_header().get_error();
                assert!(err.has_server_is_busy(), "{:?}", resp);
                assert!(resp.snapshot.is_none());
            })),
        ));
        reader.run_batch(&mut vec![task1]);
        reader.run_batch(&mut vec![task_full]);
        rx.try_recv().unwrap();
        assert_eq!(rx.try_recv().unwrap_err(), TryRecvError::Empty);
        assert_eq!(reader.metrics.borrow().rejected_by_channel_full, 1);

        // Reject by term mismatch in lease.
        let previous_term_rejection = reader.metrics.borrow().rejected_by_term_mismatch;
        let mut cmd9 = cmd.clone();
        cmd9.mut_header().set_term(term6 + 3);
        let msg = RaftCommand::new(
            cmd9.clone(),
            Callback::Read(Box::new(|resp| {
                panic!("unexpected invoke, {:?}", resp);
            })),
        );
        let mut batch = vec![
            Task::update(1, Progress::term(term6 + 3)),
            Task::update(1, Progress::applied_index_term(term6 + 3)),
            Task::read(msg),
        ];
        reader.run_batch(&mut batch);
        assert_eq!(
            rx.recv_timeout(Duration::seconds(5).to_std().unwrap())
                .unwrap()
                .request,
            cmd9
        );
        assert_eq!(
            reader.metrics.borrow().rejected_by_term_mismatch,
            previous_term_rejection + 1,
        );

        // Destroy region 1.
        let destroy_region1 = Task::destroy(1);
        reader.run_batch(&mut vec![destroy_region1]);
        assert_eq!(rx.try_recv().unwrap_err(), TryRecvError::Empty);
        assert!(reader.delegates.get(&1).is_none());
    }
}<|MERGE_RESOLUTION|>--- conflicted
+++ resolved
@@ -192,13 +192,8 @@
                     | CmdType::DeleteRange
                     | CmdType::Prewrite
                     | CmdType::IngestSST
-<<<<<<< HEAD
-                    | CmdType::Invalid
-                    | CmdType::ReadIndex => return false,
-=======
                     | CmdType::ReadIndex
                     | CmdType::Invalid => return false,
->>>>>>> af12d7d5
                 }
             }
             true
