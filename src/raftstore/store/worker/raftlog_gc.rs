<<<<<<< HEAD
// Copyright 2016 PingCAP, Inc.
//
// Licensed under the Apache License, Version 2.0 (the "License");
// you may not use this file except in compliance with the License.
// You may obtain a copy of the License at
//
//     http://www.apache.org/licenses/LICENSE-2.0
//
// Unless required by applicable law or agreed to in writing, software
// distributed under the License is distributed on an "AS IS" BASIS,
// See the License for the specific language governing permissions and
// limitations under the License.

use crate::raftengine::{RaftEngine, Result as RaftEngineResult};
use crate::raftstore::store::fsm::RaftRouter;
use crate::raftstore::store::msg::PeerMsg;
use crate::util::worker::Runnable;
=======
// Copyright 2016 TiKV Project Authors. Licensed under Apache-2.0.
>>>>>>> eff99489

use std::error;
use std::fmt::{self, Display, Formatter};
use std::sync::mpsc::Sender;
use std::sync::Arc;

<<<<<<< HEAD
pub enum Task {
    RegionTask(RegionTask),
    EngineTask(EngineTask),
}

pub struct RegionTask {
    pub raft_engine: Arc<RaftEngine>,
=======
use crate::raftstore::store::keys;
use engine::rocks::Writable;
use engine::util::MAX_DELETE_BATCH_SIZE;
use engine::Iterable;
use engine::{WriteBatch, DB};
use tikv_util::worker::Runnable;

pub struct Task {
    pub raft_engine: Arc<DB>,
>>>>>>> eff99489
    pub region_id: u64,
    pub compact_to: u64,
}

#[derive(Debug)]
pub struct EngineTask {
    pub raft_engine: Arc<RaftEngine>,
}

pub struct TaskRes {
    pub collected: u64,
}

impl Display for Task {
    fn fmt(&self, f: &mut Formatter<'_>) -> fmt::Result {
        match *self {
            Task::RegionTask(ref task) => write!(
                f,
                "GC Raft Log Task [region: {}, compact to: {}]",
                task.region_id, task.compact_to
            ),
            Task::EngineTask(ref task) => write!(
                f,
                "Gc raft engine expired files Task, engine info {:?}",
                task
            ),
        }
    }
}

impl Task {
    pub fn region_task(raft_engine: Arc<RaftEngine>, region_id: u64, compact_to: u64) -> Self {
        Task::RegionTask(RegionTask {
            raft_engine,
            region_id,
            compact_to,
        })
    }

    pub fn engine_task(raft_engine: Arc<RaftEngine>) -> Self {
        Task::EngineTask(EngineTask { raft_engine })
    }
}

quick_error! {
    #[derive(Debug)]
    enum Error {
        Other(err: Box<dyn error::Error + Sync + Send>) {
            from()
            cause(err.as_ref())
            description(err.description())
            display("raftlog gc failed {:?}", err)
        }
    }
}

pub struct Runner {
    ch: Option<Sender<TaskRes>>,
    router: Option<RaftRouter>,
}

impl Runner {
    pub fn new(ch: Option<Sender<TaskRes>>, router: Option<RaftRouter>) -> Runner {
        Runner { ch, router }
    }

    /// Does the GC job and returns the count of logs collected.
    fn gc_raft_log(
        &mut self,
        raft_engine: Arc<RaftEngine>,
        region_id: u64,
        compact_to: u64,
    ) -> Result<u64, Error> {
<<<<<<< HEAD
        let collected = raft_engine.compact_to(region_id, compact_to);
        self.report_collected(collected);
        Ok(collected)
=======
        let mut first_idx = start_idx;
        if first_idx == 0 {
            let start_key = keys::raft_log_key(region_id, 0);
            first_idx = end_idx;
            if let Some((k, _)) = box_try!(raft_engine.seek(&start_key)) {
                first_idx = box_try!(keys::raft_log_index(&k));
            }
        }
        if first_idx >= end_idx {
            info!("no need to gc"; "region_id" => region_id);
            return Ok(0);
        }
        let raft_wb = WriteBatch::new();
        for idx in first_idx..end_idx {
            let key = keys::raft_log_key(region_id, idx);
            box_try!(raft_wb.delete(&key));
            if raft_wb.data_size() >= MAX_DELETE_BATCH_SIZE {
                // Avoid large write batch to reduce latency.
                raft_engine.write(&raft_wb).unwrap();
                raft_wb.clear();
            }
        }
        // TODO: disable WAL here.
        if !raft_wb.is_empty() {
            raft_engine.write(&raft_wb).unwrap();
        }
        Ok(end_idx - first_idx)
>>>>>>> eff99489
    }

    fn report_collected(&self, collected: u64) {
        if self.ch.is_none() {
            return;
        }
        self.ch
            .as_ref()
            .unwrap()
            .send(TaskRes { collected })
            .unwrap();
    }

    fn gc_expired_files(&mut self, raft_engine: Arc<RaftEngine>) -> RaftEngineResult<()> {
        // Rewrite inactive regions' entries to new file, so the old
        // files can be dropped ASAP.
        if raft_engine.rewrite_inactive() {
            raft_engine.sync()?;
        }

        // Collect regions that need force compact.
        let mut regions = raft_engine.regions_need_force_compact();
        if self.router.is_some() {
            for region_id in regions.drain() {
                if let Err(e) = self
                    .router
                    .as_ref()
                    .unwrap()
                    .send(region_id, PeerMsg::ForceCompactRaftLog)
                {
                    error!("Send force compact raft log failed, error {:?}", e);
                }
            }
        }

        // Evict old entries from cache, keep cache below limited size.
        raft_engine.evict_old_from_cache();

        // Purge old files.
        raft_engine.purge_expired_files()
    }
}

impl Runnable<Task> for Runner {
    fn run(&mut self, task: Task) {
        match task {
            Task::RegionTask(task) => {
                let n = self.gc_raft_log(task.raft_engine, task.region_id, task.compact_to);
                debug!("[region {}] collected {:?} log entries", task.region_id, n);
            }
            Task::EngineTask(task) => {
                if let Err(e) = self.gc_expired_files(task.raft_engine) {
                    error!("GC expired files for raft engine error {:?}", e);
                }
            }
        }
    }
}

#[cfg(test)]
mod tests {
    use super::*;
<<<<<<< HEAD
    use crate::raftengine::{Config as RaftEngineCfg, LogBatch, RaftEngine};
    use raft::eraftpb::Entry;
=======
    use engine::rocks::util::new_engine;
    use engine::CF_DEFAULT;
>>>>>>> eff99489
    use std::sync::mpsc;
    use std::time::Duration;
    use tempfile::Builder;

    #[test]
    fn test_gc_raft_log() {
<<<<<<< HEAD
        let path = TempDir::new("gc-raft-log-test").unwrap();
        let mut raft_cfg = RaftEngineCfg::new();
        raft_cfg.dir = String::from(path.path().to_str().unwrap());
        let raft_engine = Arc::new(RaftEngine::new(raft_cfg));
=======
        let path = Builder::new().prefix("gc-raft-log-test").tempdir().unwrap();
        let raft_db = new_engine(path.path().to_str().unwrap(), None, &[CF_DEFAULT], None).unwrap();
        let raft_db = Arc::new(raft_db);
>>>>>>> eff99489

        let (tx, rx) = mpsc::channel();
        let mut runner = Runner::new(Some(tx), None);

        // generate raft logs
        let region_id = 1;
        let mut entries = vec![];
        for i in 0..100 {
            let mut ent = Entry::new();
            ent.set_index(i);
            entries.push(ent);
        }
<<<<<<< HEAD
        let raft_wb = LogBatch::new();
        raft_wb.add_entries(region_id, entries);
        raft_engine.write(raft_wb, true).unwrap();
=======
        raft_db.write(&raft_wb).unwrap();
>>>>>>> eff99489

        let tbls = vec![
            (
                Task::region_task(Arc::clone(&raft_engine), region_id, 10),
                10,
                (0, 10),
                (10, 100),
            ),
            (
                Task::region_task(Arc::clone(&raft_engine), region_id, 50),
                40,
                (0, 50),
                (50, 100),
            ),
            (
                Task::region_task(Arc::clone(&raft_engine), region_id, 50),
                0,
                (0, 50),
                (50, 100),
            ),
            (
                Task::region_task(Arc::clone(&raft_engine), region_id, 60),
                10,
                (0, 60),
                (60, 100),
            ),
        ];

        for (task, expected_collectd, not_exist_range, exist_range) in tbls {
            runner.run(task);
            let res = rx.recv_timeout(Duration::from_secs(3)).unwrap();
            assert_eq!(res.collected, expected_collectd);
            raft_log_must_not_exist(&raft_engine, 1, not_exist_range.0, not_exist_range.1);
            raft_log_must_exist(&raft_engine, 1, exist_range.0, exist_range.1);
        }
    }

    fn raft_log_must_not_exist(
        raft_engine: &RaftEngine,
        region_id: u64,
        start_idx: u64,
        end_idx: u64,
    ) {
        for i in start_idx..end_idx {
            assert!(raft_engine.get_entry(region_id, i).unwrap().is_none());
        }
    }

    fn raft_log_must_exist(raft_engine: &RaftEngine, region_id: u64, start_idx: u64, end_idx: u64) {
        for i in start_idx..end_idx {
            assert!(raft_engine.get_entry(region_id, i).unwrap().is_some());
        }
    }
}<|MERGE_RESOLUTION|>--- conflicted
+++ resolved
@@ -1,60 +1,33 @@
-<<<<<<< HEAD
-// Copyright 2016 PingCAP, Inc.
-//
-// Licensed under the Apache License, Version 2.0 (the "License");
-// you may not use this file except in compliance with the License.
-// You may obtain a copy of the License at
-//
-//     http://www.apache.org/licenses/LICENSE-2.0
-//
-// Unless required by applicable law or agreed to in writing, software
-// distributed under the License is distributed on an "AS IS" BASIS,
-// See the License for the specific language governing permissions and
-// limitations under the License.
-
-use crate::raftengine::{RaftEngine, Result as RaftEngineResult};
+// Copyright 2016 TiKV Project Authors. Licensed under Apache-2.0.
+
 use crate::raftstore::store::fsm::RaftRouter;
 use crate::raftstore::store::msg::PeerMsg;
-use crate::util::worker::Runnable;
-=======
-// Copyright 2016 TiKV Project Authors. Licensed under Apache-2.0.
->>>>>>> eff99489
+use raftengine::{RaftEngine, Result as RaftEngineResult};
+use tikv_util::worker::Runnable;
 
 use std::error;
 use std::fmt::{self, Display, Formatter};
 use std::sync::mpsc::Sender;
 use std::sync::Arc;
 
-<<<<<<< HEAD
+pub struct RegionTask {
+    pub raft_engine: Arc<RaftEngine>,
+    pub region_id: u64,
+    pub compact_to: u64,
+}
+
+#[derive(Debug)]
+pub struct EngineTask {
+    pub raft_engine: Arc<RaftEngine>,
+}
+
+pub struct TaskRes {
+    pub collected: u64,
+}
+
 pub enum Task {
     RegionTask(RegionTask),
     EngineTask(EngineTask),
-}
-
-pub struct RegionTask {
-    pub raft_engine: Arc<RaftEngine>,
-=======
-use crate::raftstore::store::keys;
-use engine::rocks::Writable;
-use engine::util::MAX_DELETE_BATCH_SIZE;
-use engine::Iterable;
-use engine::{WriteBatch, DB};
-use tikv_util::worker::Runnable;
-
-pub struct Task {
-    pub raft_engine: Arc<DB>,
->>>>>>> eff99489
-    pub region_id: u64,
-    pub compact_to: u64,
-}
-
-#[derive(Debug)]
-pub struct EngineTask {
-    pub raft_engine: Arc<RaftEngine>,
-}
-
-pub struct TaskRes {
-    pub collected: u64,
 }
 
 impl Display for Task {
@@ -117,39 +90,9 @@
         region_id: u64,
         compact_to: u64,
     ) -> Result<u64, Error> {
-<<<<<<< HEAD
         let collected = raft_engine.compact_to(region_id, compact_to);
         self.report_collected(collected);
         Ok(collected)
-=======
-        let mut first_idx = start_idx;
-        if first_idx == 0 {
-            let start_key = keys::raft_log_key(region_id, 0);
-            first_idx = end_idx;
-            if let Some((k, _)) = box_try!(raft_engine.seek(&start_key)) {
-                first_idx = box_try!(keys::raft_log_index(&k));
-            }
-        }
-        if first_idx >= end_idx {
-            info!("no need to gc"; "region_id" => region_id);
-            return Ok(0);
-        }
-        let raft_wb = WriteBatch::new();
-        for idx in first_idx..end_idx {
-            let key = keys::raft_log_key(region_id, idx);
-            box_try!(raft_wb.delete(&key));
-            if raft_wb.data_size() >= MAX_DELETE_BATCH_SIZE {
-                // Avoid large write batch to reduce latency.
-                raft_engine.write(&raft_wb).unwrap();
-                raft_wb.clear();
-            }
-        }
-        // TODO: disable WAL here.
-        if !raft_wb.is_empty() {
-            raft_engine.write(&raft_wb).unwrap();
-        }
-        Ok(end_idx - first_idx)
->>>>>>> eff99489
     }
 
     fn report_collected(&self, collected: u64) {
@@ -212,29 +155,18 @@
 #[cfg(test)]
 mod tests {
     use super::*;
-<<<<<<< HEAD
-    use crate::raftengine::{Config as RaftEngineCfg, LogBatch, RaftEngine};
     use raft::eraftpb::Entry;
-=======
-    use engine::rocks::util::new_engine;
-    use engine::CF_DEFAULT;
->>>>>>> eff99489
+    use raftengine::{Config as RaftEngineCfg, LogBatch, RaftEngine};
     use std::sync::mpsc;
     use std::time::Duration;
     use tempfile::Builder;
 
     #[test]
     fn test_gc_raft_log() {
-<<<<<<< HEAD
-        let path = TempDir::new("gc-raft-log-test").unwrap();
+        let path = Builder::new().prefix("gc-raft-log-test").tempdir().unwrap();
         let mut raft_cfg = RaftEngineCfg::new();
         raft_cfg.dir = String::from(path.path().to_str().unwrap());
         let raft_engine = Arc::new(RaftEngine::new(raft_cfg));
-=======
-        let path = Builder::new().prefix("gc-raft-log-test").tempdir().unwrap();
-        let raft_db = new_engine(path.path().to_str().unwrap(), None, &[CF_DEFAULT], None).unwrap();
-        let raft_db = Arc::new(raft_db);
->>>>>>> eff99489
 
         let (tx, rx) = mpsc::channel();
         let mut runner = Runner::new(Some(tx), None);
@@ -247,13 +179,9 @@
             ent.set_index(i);
             entries.push(ent);
         }
-<<<<<<< HEAD
         let raft_wb = LogBatch::new();
         raft_wb.add_entries(region_id, entries);
         raft_engine.write(raft_wb, true).unwrap();
-=======
-        raft_db.write(&raft_wb).unwrap();
->>>>>>> eff99489
 
         let tbls = vec![
             (
