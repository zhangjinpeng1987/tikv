// Copyright 2016 PingCAP, Inc.
//
// Licensed under the Apache License, Version 2.0 (the "License");
// you may not use this file except in compliance with the License.
// You may obtain a copy of the License at
//
//     http://www.apache.org/licenses/LICENSE-2.0
//
// Unless required by applicable law or agreed to in writing, software
// distributed under the License is distributed on an "AS IS" BASIS,
// See the License for the specific language governing permissions and
// limitations under the License.

mod cleanup_sst;
mod compact;
mod consistency_check;
mod metrics;
mod raftlog_gc;
mod read;
mod region;
mod split_check;

pub use self::cleanup_sst::{Runner as CleanupSSTRunner, Task as CleanupSSTTask};
pub use self::compact::{Runner as CompactRunner, Task as CompactTask};
<<<<<<< HEAD
pub use self::raftlog_gc::{Runner as RaftlogGcRunner, Task as RaftlogGcTask,
                           TaskRes as RaftlogGcTaskRes};
=======
>>>>>>> fe0943c6
pub use self::consistency_check::{Runner as ConsistencyCheckRunner, Task as ConsistencyCheckTask};
pub use self::raftlog_gc::{Runner as RaftlogGcRunner, Task as RaftlogGcTask};
pub use self::read::{LocalReader, Progress as ReadProgress, Task as ReadTask};
pub use self::region::{
    Runner as RegionRunner, Task as RegionTask, PENDING_APPLY_CHECK_INTERVAL,
    STALE_PEER_CHECK_INTERVAL,
};
pub use self::split_check::{KeyEntry, Runner as SplitCheckRunner, Task as SplitCheckTask};<|MERGE_RESOLUTION|>--- conflicted
+++ resolved
@@ -22,11 +22,6 @@
 
 pub use self::cleanup_sst::{Runner as CleanupSSTRunner, Task as CleanupSSTTask};
 pub use self::compact::{Runner as CompactRunner, Task as CompactTask};
-<<<<<<< HEAD
-pub use self::raftlog_gc::{Runner as RaftlogGcRunner, Task as RaftlogGcTask,
-                           TaskRes as RaftlogGcTaskRes};
-=======
->>>>>>> fe0943c6
 pub use self::consistency_check::{Runner as ConsistencyCheckRunner, Task as ConsistencyCheckTask};
 pub use self::raftlog_gc::{Runner as RaftlogGcRunner, Task as RaftlogGcTask};
 pub use self::read::{LocalReader, Progress as ReadProgress, Task as ReadTask};
