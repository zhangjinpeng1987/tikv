// Copyright 2016 PingCAP, Inc.
//
// Licensed under the Apache License, Version 2.0 (the "License");
// you may not use this file except in compliance with the License.
// You may obtain a copy of the License at
//
//     http://www.apache.org/licenses/LICENSE-2.0
//
// Unless required by applicable law or agreed to in writing, software
// distributed under the License is distributed on an "AS IS" BASIS,
// See the License for the specific language governing permissions and
// limitations under the License.

use std::u64;

use time::Duration as TimeDuration;

use raftstore::{coprocessor, Result};
use util::config::{ReadableDuration, ReadableSize};

#[derive(Clone, Debug, Serialize, Deserialize, PartialEq)]
#[serde(default)]
#[serde(rename_all = "kebab-case")]
pub struct Config {
    // true for high reliability, prevent data loss when power failure.
    pub sync_log: bool,
    pub raftdb_path: String,

    // store capacity. 0 means no limit.
    pub capacity: ReadableSize,

    // raft_base_tick_interval is a base tick interval (ms).
    pub raft_base_tick_interval: ReadableDuration,
    pub raft_heartbeat_ticks: usize,
    pub raft_election_timeout_ticks: usize,
    pub raft_max_size_per_msg: ReadableSize,
    pub raft_max_inflight_msgs: usize,
    // When the entry exceed the max size, reject to propose it.
    pub raft_entry_max_size: ReadableSize,

    // Interval to gc unnecessary raft log (ms).
    pub raft_log_gc_tick_interval: ReadableDuration,
    // A threshold to gc stale raft log, must >= 1.
    pub raft_log_gc_threshold: u64,
    // When entry count exceed this value, gc will be forced trigger.
    pub raft_log_gc_count_limit: u64,
    // When the approximate size of raft log entries exceed this value,
    // gc will be forced trigger.
    pub raft_log_gc_size_limit: ReadableSize,

    // Interval (ms) to check region whether need to be split or not.
    pub split_region_check_tick_interval: ReadableDuration,
    /// When size change of region exceed the diff since last check, it
    /// will be checked again whether it should be split.
    pub region_split_check_diff: ReadableSize,
    /// Interval (ms) to check whether start compaction for a region.
    pub region_compact_check_interval: ReadableDuration,
    /// Number of regions for each time checking.
    pub region_compact_check_step: u64,
    /// Minimum number of tombstones to trigger manual compaction.
    pub region_compact_min_tombstones: u64,
    pub pd_heartbeat_tick_interval: ReadableDuration,
    pub pd_store_heartbeat_tick_interval: ReadableDuration,
    pub snap_mgr_gc_tick_interval: ReadableDuration,
    pub snap_gc_timeout: ReadableDuration,
    pub lock_cf_compact_interval: ReadableDuration,
    pub lock_cf_compact_bytes_threshold: ReadableSize,

    pub notify_capacity: usize,
    pub messages_per_tick: usize,

    /// When a peer is not active for max_peer_down_duration,
    /// the peer is considered to be down and is reported to PD.
    pub max_peer_down_duration: ReadableDuration,

    /// If the leader of a peer is missing for longer than max_leader_missing_duration,
    /// the peer would ask pd to confirm whether it is valid in any region.
    /// If the peer is stale and is not valid in any region, it will destroy itself.
    pub max_leader_missing_duration: ReadableDuration,
    /// Similar to the max_leader_missing_duration, instead it will log warnings and
    /// try to alert monitoring systems, if there is any.
    pub abnormal_leader_missing_duration: ReadableDuration,

    pub snap_apply_batch_size: ReadableSize,

    // Interval (ms) to check region whether the data is consistent.
    pub consistency_check_interval: ReadableDuration,

    pub report_region_flow_interval: ReadableDuration,

    // The lease provided by a successfully proposed and applied entry.
    pub raft_store_max_leader_lease: ReadableDuration,

    // Right region derive origin region id when split.
    pub right_derive_when_split: bool,

    pub allow_remove_leader: bool,

    /// Max log gap allowed to propose merge.
    pub merge_max_log_gap: u64,
    /// Interval to repropose merge.
    pub merge_check_tick_interval: ReadableDuration,

    pub use_delete_range: bool,

    // Deprecated! These two configuration has been moved to Coprocessor.
    // They are preserved for compatibility check.
    #[doc(hidden)]
    #[serde(skip_serializing)]
    pub region_max_size: ReadableSize,
    #[doc(hidden)]
    #[serde(skip_serializing)]
    pub region_split_size: ReadableSize,
}

impl Default for Config {
    fn default() -> Config {
        let split_size = ReadableSize::mb(coprocessor::config::SPLIT_SIZE_MB);
        Config {
            sync_log: true,
            raftdb_path: String::new(),
            capacity: ReadableSize(0),
            raft_base_tick_interval: ReadableDuration::secs(1),
            raft_heartbeat_ticks: 2,
            raft_election_timeout_ticks: 10,
            raft_max_size_per_msg: ReadableSize::mb(1),
            raft_max_inflight_msgs: 256,
            raft_entry_max_size: ReadableSize::mb(8),
            raft_log_gc_tick_interval: ReadableDuration::secs(10),
            raft_log_gc_threshold: 50,
            // Assume the average size of entries is 1k.
            raft_log_gc_count_limit: split_size * 3 / 4 / ReadableSize::kb(1),
            raft_log_gc_size_limit: split_size * 3 / 4,
            split_region_check_tick_interval: ReadableDuration::secs(10),
            region_split_check_diff: split_size / 16,
            region_compact_check_interval: ReadableDuration::minutes(5),
            region_compact_check_step: 100,
            region_compact_min_tombstones: 10000,
            pd_heartbeat_tick_interval: ReadableDuration::minutes(1),
            pd_store_heartbeat_tick_interval: ReadableDuration::secs(10),
            notify_capacity: 40960,
            snap_mgr_gc_tick_interval: ReadableDuration::minutes(1),
            snap_gc_timeout: ReadableDuration::hours(4),
            messages_per_tick: 4096,
            max_peer_down_duration: ReadableDuration::minutes(5),
            max_leader_missing_duration: ReadableDuration::hours(2),
            abnormal_leader_missing_duration: ReadableDuration::minutes(2),
            snap_apply_batch_size: ReadableSize::mb(10),
            lock_cf_compact_interval: ReadableDuration::minutes(10),
            lock_cf_compact_bytes_threshold: ReadableSize::mb(256),
            // Disable consistency check by default as it will hurt performance.
            // We should turn on this only in our tests.
            consistency_check_interval: ReadableDuration::secs(0),
            report_region_flow_interval: ReadableDuration::minutes(1),
            raft_store_max_leader_lease: ReadableDuration::secs(9),
            right_derive_when_split: true,
            allow_remove_leader: false,
<<<<<<< HEAD
            use_delete_range: true,
=======
            merge_max_log_gap: 10,
            merge_check_tick_interval: ReadableDuration::secs(10),
            use_delete_range: false,
>>>>>>> f3f226e0

            // They are preserved for compatibility check.
            region_max_size: ReadableSize(0),
            region_split_size: ReadableSize(0),
        }
    }
}

impl Config {
    pub fn new() -> Config {
        Config::default()
    }

    pub fn raft_store_max_leader_lease(&self) -> TimeDuration {
        TimeDuration::from_std(self.raft_store_max_leader_lease.0).unwrap()
    }

    pub fn validate(&self) -> Result<()> {
        if self.raft_heartbeat_ticks == 0 {
            return Err(box_err!("heartbeat tick must greater than 0"));
        }

        if self.raft_election_timeout_ticks != 10 {
            warn!(
                "Election timeout ticks needs to be same across all the cluster, \
                 otherwise it may lead to inconsistency."
            );
        }

        if self.raft_election_timeout_ticks <= self.raft_heartbeat_ticks {
            return Err(box_err!(
                "election tick must be greater than heartbeat tick"
            ));
        }

        if self.raft_log_gc_threshold < 1 {
            return Err(box_err!(
                "raft log gc threshold must >= 1, not {}",
                self.raft_log_gc_threshold
            ));
        }

        if self.raft_log_gc_size_limit.0 == 0 {
            return Err(box_err!("raft log gc size limit should large than 0."));
        }

        let election_timeout =
            self.raft_base_tick_interval.as_millis() * self.raft_election_timeout_ticks as u64;
        let lease = self.raft_store_max_leader_lease.as_millis() as u64;
        if election_timeout < lease {
            return Err(box_err!(
                "election timeout {} ms is less than lease {} ms",
                election_timeout,
                lease
            ));
        }

        if self.merge_max_log_gap >= self.raft_log_gc_count_limit {
            return Err(box_err!(
                "merge log gap {} should be less than log gc limit {}.",
                self.merge_max_log_gap,
                self.raft_log_gc_count_limit
            ));
        }

        if self.merge_check_tick_interval.as_millis() == 0 {
            return Err(box_err!("raftstore.merge-check-tick-interval can't be 0."));
        }

        let abnormal_leader_missing = self.abnormal_leader_missing_duration.as_millis() as u64;
        if abnormal_leader_missing < election_timeout * 2 {
            return Err(box_err!(
                "abnormal leader missing {} ms is less than election timeout x2 {} ms",
                abnormal_leader_missing,
                election_timeout * 2
            ));
        }

        let max_leader_missing = self.max_leader_missing_duration.as_millis() as u64;
        if max_leader_missing < abnormal_leader_missing {
            return Err(box_err!(
                "max leader missing {} ms is less than abnormal leader missing {} ms",
                max_leader_missing,
                abnormal_leader_missing
            ));
        }

        Ok(())
    }
}

#[cfg(test)]
mod tests {
    use super::*;

    use util::config::*;

    #[test]
    fn test_config_validate() {
        let mut cfg = Config::new();
        assert!(cfg.validate().is_ok());

        cfg.raft_heartbeat_ticks = 0;
        assert!(cfg.validate().is_err());

        cfg = Config::new();
        cfg.raft_election_timeout_ticks = 10;
        cfg.raft_heartbeat_ticks = 10;
        assert!(cfg.validate().is_err());

        cfg.raft_heartbeat_ticks = 11;
        assert!(cfg.validate().is_err());

        cfg = Config::new();
        cfg.raft_log_gc_threshold = 0;
        assert!(cfg.validate().is_err());

        cfg = Config::new();
        cfg.raft_log_gc_size_limit = ReadableSize(0);
        assert!(cfg.validate().is_err());

        cfg = Config::new();
        cfg.raft_base_tick_interval = ReadableDuration::secs(1);
        cfg.raft_election_timeout_ticks = 10;
        cfg.raft_store_max_leader_lease = ReadableDuration::secs(20);
        assert!(cfg.validate().is_err());

        cfg = Config::new();
        cfg.raft_log_gc_count_limit = 100;
        cfg.merge_max_log_gap = 110;
        assert!(cfg.validate().is_err());

        cfg = Config::new();
        cfg.merge_check_tick_interval = ReadableDuration::secs(0);
        assert!(cfg.validate().is_err());

        cfg.raft_base_tick_interval = ReadableDuration::secs(1);
        cfg.raft_election_timeout_ticks = 10;
        cfg.abnormal_leader_missing_duration = ReadableDuration::secs(5);
        assert!(cfg.validate().is_err());

        cfg = Config::new();
        cfg.abnormal_leader_missing_duration = ReadableDuration::minutes(2);
        cfg.max_leader_missing_duration = ReadableDuration::minutes(1);
        assert!(cfg.validate().is_err());
    }
}<|MERGE_RESOLUTION|>--- conflicted
+++ resolved
@@ -155,13 +155,9 @@
             raft_store_max_leader_lease: ReadableDuration::secs(9),
             right_derive_when_split: true,
             allow_remove_leader: false,
-<<<<<<< HEAD
-            use_delete_range: true,
-=======
             merge_max_log_gap: 10,
             merge_check_tick_interval: ReadableDuration::secs(10),
-            use_delete_range: false,
->>>>>>> f3f226e0
+            use_delete_range: true,
 
             // They are preserved for compatibility check.
             region_max_size: ReadableSize(0),
