--- conflicted
+++ resolved
@@ -14,12 +14,8 @@
 use super::engine::{Iterable, Mutable};
 use super::keys;
 use super::peer_storage::{write_initial_apply_state, write_initial_raft_state};
-<<<<<<< HEAD
-use super::util::Engines;
+use super::util::{new_peer, Engines};
 use crate::raftengine::LogBatch;
-=======
-use super::util::{new_peer, Engines};
->>>>>>> f25736f6
 use crate::raftstore::Result;
 use crate::storage::{CF_DEFAULT, CF_RAFT};
 use crate::util::rocksdb_util;
@@ -97,16 +93,9 @@
     Ok(())
 }
 
-<<<<<<< HEAD
-// Clear first region meta and prepare state.
-pub fn clear_prepare_bootstrap(engines: &Engines, region_id: u64) -> Result<()> {
-    engines.raft.clean_region(region_id)?;
-=======
 // Clear first region meta and prepare key.
 pub fn clear_prepare_bootstrap_cluster(engines: &Engines, region_id: u64) -> Result<()> {
-    engines.raft.delete(&keys::raft_state_key(region_id))?;
-    engines.raft.sync_wal()?;
->>>>>>> f25736f6
+    engines.raft.clean_region(region_id)?;
 
     let wb = WriteBatch::new();
     wb.delete(keys::PREPARE_BOOTSTRAP_KEY)?;
