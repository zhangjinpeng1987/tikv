--- conflicted
+++ resolved
@@ -902,15 +902,9 @@
         // Write some mvcc keys and values into db
         // default_cf : a_7, b_7
         // write_cf : a_8, b_8
-<<<<<<< HEAD
-        let start_ts = 7;
-        let commit_ts = 8;
-        let write = Write::new(WriteType::Put, start_ts, commit_ts, None);
-=======
         let start_ts = 7.into();
         let commit_ts = 8.into();
-        let write = Write::new(WriteType::Put, start_ts, None);
->>>>>>> 1aae7209
+        let write = Write::new(WriteType::Put, start_ts, commit_ts, None);
         let db = &engines.kv;
         let default_cf = db.cf_handle(CF_DEFAULT).unwrap();
         let write_cf = db.cf_handle(CF_WRITE).unwrap();
