// Copyright 2017 PingCAP, Inc.
//
// Licensed under the Apache License, Version 2.0 (the "License");
// you may not use this file except in compliance with the License.
// You may obtain a copy of the License at
//
//     http://www.apache.org/licenses/LICENSE-2.0
//
// Unless required by applicable law or agreed to in writing, software
// distributed under the License is distributed on an "AS IS" BASIS,
// See the License for the specific language governing permissions and
// limitations under the License.

use std::error::Error;
use std::path::Path;
use std::usize;

use log::LogLevelFilter;
use rocksdb::{BlockBasedOptions, ColumnFamilyOptions, CompactionPriority, DBCompressionType,
              DBOptions, DBRecoveryMode};
use sys_info;

use server::Config as ServerConfig;
use raftstore::coprocessor::Config as CopConfig;
use raftstore::store::Config as RaftstoreConfig;
use raftstore::store::keys::region_raft_prefix_len;
use storage::{Config as StorageConfig, CF_DEFAULT, CF_LOCK, CF_RAFT, CF_WRITE, DEFAULT_DATA_DIR,
              DEFAULT_ROCKSDB_SUB_DIR};
use util::config::{self, compression_type_level_serde, ReadableDuration, ReadableSize, GB, KB, MB};
use util::properties::{MvccPropertiesCollectorFactory, SizePropertiesCollectorFactory};
use util::rocksdb::{db_exist, CFOptions, EventListener, FixedPrefixSliceTransform,
                    FixedSuffixSliceTransform, NoopSliceTransform};

const LOCKCF_MIN_MEM: usize = 256 * MB as usize;
const LOCKCF_MAX_MEM: usize = GB as usize;
const RAFT_MIN_MEM: usize = 256 * MB as usize;
const RAFT_MAX_MEM: usize = 2 * GB as usize;

fn memory_mb_for_cf(is_raft_db: bool, cf: &str) -> usize {
    let total_mem = sys_info::mem_info().unwrap().total * KB;
    let (ratio, min, max) = match (is_raft_db, cf) {
        (true, CF_DEFAULT) => (0.02, RAFT_MIN_MEM, RAFT_MAX_MEM),
        (false, CF_DEFAULT) => (0.25, 0, usize::MAX),
        (false, CF_LOCK) => (0.02, LOCKCF_MIN_MEM, LOCKCF_MAX_MEM),
        (false, CF_WRITE) => (0.15, 0, usize::MAX),
        _ => unreachable!(),
    };
    let mut size = (total_mem as f64 * ratio) as usize;
    if size < min {
        size = min;
    } else if size > max {
        size = max;
    }
    size / MB as usize
}

macro_rules! cf_config {
    ($name:ident) => {
        #[derive(Clone, Serialize, Deserialize, PartialEq, Debug)]
        #[serde(default)]
        #[serde(rename_all = "kebab-case")]
        pub struct $name {
            pub block_size: ReadableSize,
            pub block_cache_size: ReadableSize,
            pub num_shard_bits: i32,
            pub strict_capacity_limit: bool,
            pub high_pri_pool_ratio: f64,
            pub cache_index_and_filter_blocks: bool,
            pub pin_l0_filter_and_index_blocks: bool,
            pub use_bloom_filter: bool,
            pub whole_key_filtering: bool,
            pub bloom_filter_bits_per_key: i32,
            pub block_based_bloom_filter: bool,
            pub read_amp_bytes_per_bit: u32,
            #[serde(with = "compression_type_level_serde")]
            pub compression_per_level: [DBCompressionType; 7],
            pub write_buffer_size: ReadableSize,
            pub max_write_buffer_number: i32,
            pub min_write_buffer_number_to_merge: i32,
            pub max_bytes_for_level_base: ReadableSize,
            pub target_file_size_base: ReadableSize,
            pub level0_file_num_compaction_trigger: i32,
            pub level0_slowdown_writes_trigger: i32,
            pub level0_stop_writes_trigger: i32,
            pub max_compaction_bytes: ReadableSize,
            #[serde(with = "config::compaction_pri_serde")]
            pub compaction_pri: CompactionPriority,
        }
    }
}

macro_rules! build_cf_opt {
    ($opt:ident) => {{
        let mut block_base_opts = BlockBasedOptions::new();
        block_base_opts.set_block_size($opt.block_size.0 as usize);
<<<<<<< HEAD
        block_base_opts.set_lru_cache($opt.block_cache_size.0 as usize, $opt.num_shard_bits,
            $opt.strict_capacity_limit as u8, $opt.high_pri_pool_ratio);
=======
        block_base_opts.set_lru_cache($opt.block_cache_size.0 as usize, -1, 0, 0.0);
>>>>>>> 37090b66
        block_base_opts.set_cache_index_and_filter_blocks($opt.cache_index_and_filter_blocks);
        block_base_opts.set_pin_l0_filter_and_index_blocks_in_cache(
            $opt.pin_l0_filter_and_index_blocks);
        if $opt.use_bloom_filter {
            block_base_opts.set_bloom_filter($opt.bloom_filter_bits_per_key,
                                             $opt.block_based_bloom_filter);
            block_base_opts.set_whole_key_filtering($opt.whole_key_filtering);
        }
        block_base_opts.set_read_amp_bytes_per_bit($opt.read_amp_bytes_per_bit);
        let mut cf_opts = ColumnFamilyOptions::new();
        cf_opts.set_block_based_table_factory(&block_base_opts);
        cf_opts.compression_per_level(&$opt.compression_per_level);
        cf_opts.set_write_buffer_size($opt.write_buffer_size.0);
        cf_opts.set_max_write_buffer_number($opt.max_write_buffer_number);
        cf_opts.set_min_write_buffer_number_to_merge($opt.min_write_buffer_number_to_merge);
        cf_opts.set_max_bytes_for_level_base($opt.max_bytes_for_level_base.0);
        cf_opts.set_target_file_size_base($opt.target_file_size_base.0);
        cf_opts.set_level_zero_file_num_compaction_trigger($opt.level0_file_num_compaction_trigger);
        cf_opts.set_level_zero_slowdown_writes_trigger($opt.level0_slowdown_writes_trigger);
        cf_opts.set_level_zero_stop_writes_trigger($opt.level0_stop_writes_trigger);
        cf_opts.set_max_compaction_bytes($opt.max_compaction_bytes.0);
        cf_opts.compaction_priority($opt.compaction_pri);
        cf_opts
    }};
}

cf_config!(DefaultCfConfig);

impl Default for DefaultCfConfig {
    fn default() -> DefaultCfConfig {
        DefaultCfConfig {
            block_size: ReadableSize::kb(64),
            block_cache_size: ReadableSize::mb(memory_mb_for_cf(false, CF_DEFAULT) as u64),
            num_shard_bits: -1,
            strict_capacity_limit: false,
            high_pri_pool_ratio: 0.0,
            cache_index_and_filter_blocks: true,
            pin_l0_filter_and_index_blocks: true,
            use_bloom_filter: true,
            whole_key_filtering: true,
            bloom_filter_bits_per_key: 10,
            block_based_bloom_filter: false,
            read_amp_bytes_per_bit: 0,
            compression_per_level: [
                DBCompressionType::No,
                DBCompressionType::No,
                DBCompressionType::Lz4,
                DBCompressionType::Lz4,
                DBCompressionType::Lz4,
                DBCompressionType::Zstd,
                DBCompressionType::Zstd,
            ],
            write_buffer_size: ReadableSize::mb(128),
            max_write_buffer_number: 5,
            min_write_buffer_number_to_merge: 1,
            max_bytes_for_level_base: ReadableSize::mb(512),
            target_file_size_base: ReadableSize::mb(8),
            level0_file_num_compaction_trigger: 4,
            level0_slowdown_writes_trigger: 20,
            level0_stop_writes_trigger: 36,
            max_compaction_bytes: ReadableSize::gb(2),
            compaction_pri: CompactionPriority::MinOverlappingRatio,
        }
    }
}

impl DefaultCfConfig {
    pub fn build_opt(&self) -> ColumnFamilyOptions {
        let mut cf_opts = build_cf_opt!(self);
        let f = Box::new(SizePropertiesCollectorFactory::default());
        cf_opts.add_table_properties_collector_factory("tikv.size-properties-collector", f);
        cf_opts
    }
}

cf_config!(WriteCfConfig);

impl Default for WriteCfConfig {
    fn default() -> WriteCfConfig {
        WriteCfConfig {
            block_size: ReadableSize::kb(64),
            block_cache_size: ReadableSize::mb(memory_mb_for_cf(false, CF_WRITE) as u64),
            num_shard_bits: -1,
            strict_capacity_limit: false,
            high_pri_pool_ratio: 0.0,
            cache_index_and_filter_blocks: true,
            pin_l0_filter_and_index_blocks: true,
            use_bloom_filter: true,
            whole_key_filtering: false,
            bloom_filter_bits_per_key: 10,
            block_based_bloom_filter: false,
            read_amp_bytes_per_bit: 0,
            compression_per_level: [
                DBCompressionType::No,
                DBCompressionType::No,
                DBCompressionType::Lz4,
                DBCompressionType::Lz4,
                DBCompressionType::Lz4,
                DBCompressionType::Zstd,
                DBCompressionType::Zstd,
            ],
            write_buffer_size: ReadableSize::mb(128),
            max_write_buffer_number: 5,
            min_write_buffer_number_to_merge: 1,
            max_bytes_for_level_base: ReadableSize::mb(512),
            target_file_size_base: ReadableSize::mb(8),
            level0_file_num_compaction_trigger: 4,
            level0_slowdown_writes_trigger: 20,
            level0_stop_writes_trigger: 36,
            max_compaction_bytes: ReadableSize::gb(2),
            compaction_pri: CompactionPriority::MinOverlappingRatio,
        }
    }
}

impl WriteCfConfig {
    pub fn build_opt(&self) -> ColumnFamilyOptions {
        let mut cf_opts = build_cf_opt!(self);
        // Prefix extractor(trim the timestamp at tail) for write cf.
        let e = Box::new(FixedSuffixSliceTransform::new(8));
        cf_opts
            .set_prefix_extractor("FixedSuffixSliceTransform", e)
            .unwrap();
        // Create prefix bloom filter for memtable.
        cf_opts.set_memtable_prefix_bloom_size_ratio(0.1);
        // Collects user defined properties.
        let f = Box::new(MvccPropertiesCollectorFactory::default());
        cf_opts.add_table_properties_collector_factory("tikv.mvcc-properties-collector", f);
        let f = Box::new(SizePropertiesCollectorFactory::default());
        cf_opts.add_table_properties_collector_factory("tikv.size-properties-collector", f);
        cf_opts
    }
}

cf_config!(LockCfConfig);

impl Default for LockCfConfig {
    fn default() -> LockCfConfig {
        LockCfConfig {
            block_size: ReadableSize::kb(16),
            block_cache_size: ReadableSize::mb(memory_mb_for_cf(false, CF_LOCK) as u64),
            num_shard_bits: -1,
            strict_capacity_limit: false,
            high_pri_pool_ratio: 0.0,
            cache_index_and_filter_blocks: true,
            pin_l0_filter_and_index_blocks: true,
            use_bloom_filter: true,
            whole_key_filtering: true,
            bloom_filter_bits_per_key: 10,
            block_based_bloom_filter: false,
            read_amp_bytes_per_bit: 0,
            compression_per_level: [DBCompressionType::No; 7],
            write_buffer_size: ReadableSize::mb(128),
            max_write_buffer_number: 5,
            min_write_buffer_number_to_merge: 1,
            max_bytes_for_level_base: ReadableSize::mb(128),
            target_file_size_base: ReadableSize::mb(8),
            level0_file_num_compaction_trigger: 1,
            level0_slowdown_writes_trigger: 20,
            level0_stop_writes_trigger: 36,
            max_compaction_bytes: ReadableSize::gb(2),
            compaction_pri: CompactionPriority::ByCompensatedSize,
        }
    }
}

impl LockCfConfig {
    pub fn build_opt(&self) -> ColumnFamilyOptions {
        let mut cf_opts = build_cf_opt!(self);
        let f = Box::new(NoopSliceTransform);
        cf_opts
            .set_prefix_extractor("NoopSliceTransform", f)
            .unwrap();
        cf_opts.set_memtable_prefix_bloom_size_ratio(0.1);
        cf_opts
    }
}

cf_config!(RaftCfConfig);

impl Default for RaftCfConfig {
    fn default() -> RaftCfConfig {
        RaftCfConfig {
            block_size: ReadableSize::kb(16),
            block_cache_size: ReadableSize::mb(128),
            num_shard_bits: -1,
            strict_capacity_limit: false,
            high_pri_pool_ratio: 0.0,
            cache_index_and_filter_blocks: true,
            pin_l0_filter_and_index_blocks: true,
            use_bloom_filter: true,
            whole_key_filtering: true,
            bloom_filter_bits_per_key: 10,
            block_based_bloom_filter: false,
            read_amp_bytes_per_bit: 0,
            compression_per_level: [DBCompressionType::No; 7],
            write_buffer_size: ReadableSize::mb(128),
            max_write_buffer_number: 5,
            min_write_buffer_number_to_merge: 1,
            max_bytes_for_level_base: ReadableSize::mb(128),
            target_file_size_base: ReadableSize::mb(8),
            level0_file_num_compaction_trigger: 1,
            level0_slowdown_writes_trigger: 20,
            level0_stop_writes_trigger: 36,
            max_compaction_bytes: ReadableSize::gb(2),
            compaction_pri: CompactionPriority::ByCompensatedSize,
        }
    }
}

impl RaftCfConfig {
    pub fn build_opt(&self) -> ColumnFamilyOptions {
        let mut cf_opts = build_cf_opt!(self);
        let f = Box::new(NoopSliceTransform);
        cf_opts
            .set_prefix_extractor("NoopSliceTransform", f)
            .unwrap();
        cf_opts.set_memtable_prefix_bloom_size_ratio(0.1);
        cf_opts
    }
}

#[derive(Clone, Serialize, Deserialize, PartialEq, Debug)]
#[serde(default)]
#[serde(rename_all = "kebab-case")]
pub struct DbConfig {
    #[serde(with = "config::recovery_mode_serde")]
    pub wal_recovery_mode: DBRecoveryMode,
    pub wal_dir: String,
    pub wal_ttl_seconds: u64,
    pub wal_size_limit: ReadableSize,
    pub max_total_wal_size: ReadableSize,
    pub max_background_jobs: i32,
    pub max_manifest_file_size: ReadableSize,
    pub create_if_missing: bool,
    pub max_open_files: i32,
    pub enable_statistics: bool,
    pub stats_dump_period: ReadableDuration,
    pub compaction_readahead_size: ReadableSize,
    pub info_log_max_size: ReadableSize,
    pub info_log_roll_time: ReadableDuration,
    pub info_log_dir: String,
    pub rate_bytes_per_sec: ReadableSize,
    pub wal_bytes_per_sync: ReadableSize,
    pub max_sub_compactions: u32,
    pub writable_file_max_buffer_size: ReadableSize,
    pub use_direct_io_for_flush_and_compaction: bool,
    pub enable_pipelined_write: bool,
    pub backup_dir: String,
    pub defaultcf: DefaultCfConfig,
    pub writecf: WriteCfConfig,
    pub lockcf: LockCfConfig,
    pub raftcf: RaftCfConfig,
}

impl Default for DbConfig {
    fn default() -> DbConfig {
        DbConfig {
            wal_recovery_mode: DBRecoveryMode::PointInTime,
            wal_dir: "".to_owned(),
            wal_ttl_seconds: 0,
            wal_size_limit: ReadableSize::kb(0),
            max_total_wal_size: ReadableSize::gb(4),
            max_background_jobs: 6,
            max_manifest_file_size: ReadableSize::mb(20),
            create_if_missing: true,
            max_open_files: 40960,
            enable_statistics: true,
            stats_dump_period: ReadableDuration::minutes(10),
            compaction_readahead_size: ReadableSize::kb(0),
            info_log_max_size: ReadableSize::kb(0),
            info_log_roll_time: ReadableDuration::secs(0),
            info_log_dir: "".to_owned(),
            rate_bytes_per_sec: ReadableSize::kb(0),
            wal_bytes_per_sync: ReadableSize::kb(0),
            max_sub_compactions: 1,
            writable_file_max_buffer_size: ReadableSize::mb(1),
            use_direct_io_for_flush_and_compaction: false,
            enable_pipelined_write: true,
            backup_dir: "".to_owned(),
            defaultcf: DefaultCfConfig::default(),
            writecf: WriteCfConfig::default(),
            lockcf: LockCfConfig::default(),
            raftcf: RaftCfConfig::default(),
        }
    }
}

impl DbConfig {
    pub fn build_opt(&self) -> DBOptions {
        let mut opts = DBOptions::new();
        opts.set_wal_recovery_mode(self.wal_recovery_mode);
        if !self.wal_dir.is_empty() {
            opts.set_wal_dir(&self.wal_dir);
        }
        opts.set_wal_ttl_seconds(self.wal_ttl_seconds);
        opts.set_wal_size_limit_mb(self.wal_size_limit.as_mb());
        opts.set_max_total_wal_size(self.max_total_wal_size.0);
        opts.set_max_background_jobs(self.max_background_jobs);
        opts.set_max_manifest_file_size(self.max_manifest_file_size.0);
        opts.create_if_missing(self.create_if_missing);
        opts.set_max_open_files(self.max_open_files);
        if self.enable_statistics {
            opts.enable_statistics();
            opts.set_stats_dump_period_sec(self.stats_dump_period.as_secs() as usize);
        }
        opts.set_compaction_readahead_size(self.compaction_readahead_size.0);
        opts.set_max_log_file_size(self.info_log_max_size.0);
        opts.set_log_file_time_to_roll(self.info_log_roll_time.as_secs());
        if !self.info_log_dir.is_empty() {
            opts.create_info_log(&self.info_log_dir).unwrap_or_else(
                |e| {
                    panic!(
                        "create RocksDB info log {} error: {:?}",
                        self.info_log_dir,
                        e
                    );
                },
            )
        }
        if self.rate_bytes_per_sec.0 > 0 {
            opts.set_ratelimiter(self.rate_bytes_per_sec.0 as i64);
        }
        opts.set_wal_bytes_per_sync(self.wal_bytes_per_sync.0 as u64);
        opts.set_max_subcompactions(self.max_sub_compactions);
        opts.set_writable_file_max_buffer_size(self.writable_file_max_buffer_size.0 as i32);
        opts.set_use_direct_io_for_flush_and_compaction(
            self.use_direct_io_for_flush_and_compaction,
        );
        opts.enable_pipelined_write(self.enable_pipelined_write);
        opts.add_event_listener(EventListener::new("kv"));
        opts
    }

    pub fn build_cf_opts(&self) -> Vec<CFOptions> {
        vec![
            CFOptions::new(CF_DEFAULT, self.defaultcf.build_opt()),
            CFOptions::new(CF_LOCK, self.lockcf.build_opt()),
            CFOptions::new(CF_WRITE, self.writecf.build_opt()),
            CFOptions::new(CF_RAFT, self.raftcf.build_opt()),
        ]
    }

    fn validate(&mut self) -> Result<(), Box<Error>> {
        if !self.backup_dir.is_empty() {
            self.backup_dir = config::canonicalize_path(&self.backup_dir)?;
        }
        Ok(())
    }
}

cf_config!(RaftDefaultCfConfig);

impl Default for RaftDefaultCfConfig {
    fn default() -> RaftDefaultCfConfig {
        RaftDefaultCfConfig {
            block_size: ReadableSize::kb(64),
            block_cache_size: ReadableSize::mb(memory_mb_for_cf(true, CF_DEFAULT) as u64),
            num_shard_bits: -1,
            strict_capacity_limit: false,
            high_pri_pool_ratio: 0.0,
            cache_index_and_filter_blocks: true,
            pin_l0_filter_and_index_blocks: true,
            use_bloom_filter: false,
            whole_key_filtering: true,
            bloom_filter_bits_per_key: 10,
            block_based_bloom_filter: false,
            read_amp_bytes_per_bit: 0,
            compression_per_level: [
                DBCompressionType::No,
                DBCompressionType::No,
                DBCompressionType::Lz4,
                DBCompressionType::Lz4,
                DBCompressionType::Lz4,
                DBCompressionType::Zstd,
                DBCompressionType::Zstd,
            ],
            write_buffer_size: ReadableSize::mb(128),
            max_write_buffer_number: 5,
            min_write_buffer_number_to_merge: 1,
            max_bytes_for_level_base: ReadableSize::mb(512),
            target_file_size_base: ReadableSize::mb(8),
            level0_file_num_compaction_trigger: 4,
            level0_slowdown_writes_trigger: 20,
            level0_stop_writes_trigger: 36,
            max_compaction_bytes: ReadableSize::gb(2),
            compaction_pri: CompactionPriority::ByCompensatedSize,
        }
    }
}

impl RaftDefaultCfConfig {
    pub fn build_opt(&self) -> ColumnFamilyOptions {
        let mut cf_opts = build_cf_opt!(self);
        let f = Box::new(FixedPrefixSliceTransform::new(region_raft_prefix_len()));
        cf_opts
            .set_memtable_insert_hint_prefix_extractor("RaftPrefixSliceTransform", f)
            .unwrap();
        cf_opts
    }
}

// RocksDB Env associate thread pools of multiple instances from the same process.
// When construct Options, options.env is set to same singleton Env::Default() object.
// If we set same env parameter in different instance, we may overwrite other instance's config.
// So we only set max_background_jobs in default rocksdb.
#[derive(Clone, Serialize, Deserialize, PartialEq, Debug)]
#[serde(default)]
#[serde(rename_all = "kebab-case")]
pub struct RaftDbConfig {
    #[serde(with = "config::recovery_mode_serde")]
    pub wal_recovery_mode: DBRecoveryMode,
    pub wal_dir: String,
    pub wal_ttl_seconds: u64,
    pub wal_size_limit: ReadableSize,
    pub max_total_wal_size: ReadableSize,
    pub max_manifest_file_size: ReadableSize,
    pub create_if_missing: bool,
    pub max_open_files: i32,
    pub enable_statistics: bool,
    pub stats_dump_period: ReadableDuration,
    pub compaction_readahead_size: ReadableSize,
    pub info_log_max_size: ReadableSize,
    pub info_log_roll_time: ReadableDuration,
    pub info_log_dir: String,
    pub max_sub_compactions: u32,
    pub writable_file_max_buffer_size: ReadableSize,
    pub use_direct_io_for_flush_and_compaction: bool,
    pub enable_pipelined_write: bool,
    pub allow_concurrent_memtable_write: bool,
    pub wal_bytes_per_sync: ReadableSize,
    pub defaultcf: RaftDefaultCfConfig,
}

impl Default for RaftDbConfig {
    fn default() -> RaftDbConfig {
        RaftDbConfig {
            wal_recovery_mode: DBRecoveryMode::PointInTime,
            wal_dir: "".to_owned(),
            wal_ttl_seconds: 0,
            wal_size_limit: ReadableSize::kb(0),
            max_total_wal_size: ReadableSize::gb(4),
            max_manifest_file_size: ReadableSize::mb(20),
            create_if_missing: true,
            max_open_files: 40960,
            enable_statistics: true,
            stats_dump_period: ReadableDuration::minutes(10),
            compaction_readahead_size: ReadableSize::kb(0),
            info_log_max_size: ReadableSize::kb(0),
            info_log_roll_time: ReadableDuration::secs(0),
            info_log_dir: "".to_owned(),
            max_sub_compactions: 1,
            writable_file_max_buffer_size: ReadableSize::mb(1),
            use_direct_io_for_flush_and_compaction: false,
            enable_pipelined_write: true,
            allow_concurrent_memtable_write: false,
            wal_bytes_per_sync: ReadableSize::kb(0),
            defaultcf: RaftDefaultCfConfig::default(),
        }
    }
}

impl RaftDbConfig {
    pub fn build_opt(&self) -> DBOptions {
        let mut opts = DBOptions::new();
        opts.set_wal_recovery_mode(self.wal_recovery_mode);
        if !self.wal_dir.is_empty() {
            opts.set_wal_dir(&self.wal_dir);
        }
        opts.set_wal_ttl_seconds(self.wal_ttl_seconds);
        opts.set_wal_size_limit_mb(self.wal_size_limit.as_mb());
        opts.set_max_total_wal_size(self.max_total_wal_size.0);
        opts.set_max_manifest_file_size(self.max_manifest_file_size.0);
        opts.create_if_missing(self.create_if_missing);
        opts.set_max_open_files(self.max_open_files);
        if self.enable_statistics {
            opts.enable_statistics();
            opts.set_stats_dump_period_sec(self.stats_dump_period.as_secs() as usize);
        }
        opts.set_compaction_readahead_size(self.compaction_readahead_size.0);
        opts.set_max_log_file_size(self.info_log_max_size.0);
        opts.set_log_file_time_to_roll(self.info_log_roll_time.as_secs());
        if !self.info_log_dir.is_empty() {
            opts.create_info_log(&self.info_log_dir).unwrap_or_else(
                |e| {
                    panic!(
                        "create RocksDB info log {} error: {:?}",
                        self.info_log_dir,
                        e
                    );
                },
            )
        }
        opts.set_max_subcompactions(self.max_sub_compactions);
        opts.set_writable_file_max_buffer_size(self.writable_file_max_buffer_size.0 as i32);
        opts.set_use_direct_io_for_flush_and_compaction(
            self.use_direct_io_for_flush_and_compaction,
        );
        opts.enable_pipelined_write(self.enable_pipelined_write);
        opts.allow_concurrent_memtable_write(self.allow_concurrent_memtable_write);
        opts.add_event_listener(EventListener::new("raft"));
        opts.set_wal_bytes_per_sync(self.wal_bytes_per_sync.0 as u64);

        opts
    }

    pub fn build_cf_opts(&self) -> Vec<CFOptions> {
        vec![CFOptions::new(CF_DEFAULT, self.defaultcf.build_opt())]
    }
}

#[derive(Clone, Serialize, Deserialize, Default, PartialEq, Debug)]
#[serde(default)]
#[serde(rename_all = "kebab-case")]
pub struct PdConfig {
    pub endpoints: Vec<String>,
}

impl PdConfig {
    fn validate(&self) -> Result<(), Box<Error>> {
        if self.endpoints.is_empty() {
            return Err("please specify pd.endpoints.".into());
        }
        for addr in &self.endpoints {
            config::check_addr(addr)?;
        }
        Ok(())
    }
}

#[derive(Clone, Serialize, Deserialize, PartialEq, Debug)]
#[serde(default)]
#[serde(rename_all = "kebab-case")]
pub struct MetricConfig {
    pub interval: ReadableDuration,
    pub address: String,
    pub job: String,
}

impl Default for MetricConfig {
    fn default() -> MetricConfig {
        MetricConfig {
            interval: ReadableDuration::secs(15),
            address: "".to_owned(),
            job: "tikv".to_owned(),
        }
    }
}

#[derive(Serialize, Deserialize)]
#[serde(remote = "LogLevelFilter")]
#[serde(rename_all = "kebab-case")]
pub enum LogLevel {
    Info,
    Trace,
    Debug,
    Warn,
    Error,
    Off,
}

#[derive(Clone, Serialize, Deserialize, PartialEq, Debug)]
#[serde(default)]
#[serde(rename_all = "kebab-case")]
pub struct TiKvConfig {
    #[serde(with = "LogLevel")]
    pub log_level: LogLevelFilter,
    pub log_file: String,
    pub server: ServerConfig,
    pub storage: StorageConfig,
    pub pd: PdConfig,
    pub metric: MetricConfig,
    #[serde(rename = "raftstore")]
    pub raft_store: RaftstoreConfig,
    pub coprocessor: CopConfig,
    pub rocksdb: DbConfig,
    pub raftdb: RaftDbConfig,
}

impl Default for TiKvConfig {
    fn default() -> TiKvConfig {
        TiKvConfig {
            log_level: LogLevelFilter::Info,
            log_file: "".to_owned(),
            server: ServerConfig::default(),
            metric: MetricConfig::default(),
            raft_store: RaftstoreConfig::default(),
            coprocessor: CopConfig::default(),
            pd: PdConfig::default(),
            rocksdb: DbConfig::default(),
            raftdb: RaftDbConfig::default(),
            storage: StorageConfig::default(),
        }
    }
}

impl TiKvConfig {
    pub fn validate(&mut self) -> Result<(), Box<Error>> {
        self.storage.validate()?;
        if self.rocksdb.backup_dir.is_empty() && self.storage.data_dir != DEFAULT_DATA_DIR {
            self.rocksdb.backup_dir = format!(
                "{}",
                Path::new(&self.storage.data_dir).join("backup").display()
            );
        }

        self.raft_store.region_split_check_diff = self.coprocessor.region_split_size / 16;
        self.raft_store.raftdb_path = if self.raft_store.raftdb_path.is_empty() {
            config::canonicalize_sub_path(&self.storage.data_dir, "raft")?
        } else {
            config::canonicalize_path(&self.raft_store.raftdb_path)?
        };

        let kv_db_path =
            config::canonicalize_sub_path(&self.storage.data_dir, DEFAULT_ROCKSDB_SUB_DIR)?;

        if kv_db_path == self.raft_store.raftdb_path {
            return Err(
                "raft_store.raftdb_path can not same with storage.data_dir/db".into(),
            );
        }
        if db_exist(&kv_db_path) && !db_exist(&self.raft_store.raftdb_path) {
            return Err("default rocksdb exist, buf raftdb not exist".into());
        }
        if !db_exist(&kv_db_path) && db_exist(&self.raft_store.raftdb_path) {
            return Err("default rocksdb not exist, buf raftdb exist".into());
        }

        self.rocksdb.validate()?;
        self.server.validate()?;
        self.raft_store.validate()?;
        self.pd.validate()?;
        self.coprocessor.validate()?;
        Ok(())
    }

    pub fn compatible_adjust(&mut self) {
        let default_raft_store = RaftstoreConfig::default();
        let default_coprocessor = CopConfig::default();
        if self.raft_store.region_max_size != default_raft_store.region_max_size {
            warn!(
                "deprecated configuration, \
                 raftstore.region-max-size has been moved to coprocessor"
            );
            if self.coprocessor.region_max_size == default_coprocessor.region_max_size {
                warn!(
                    "override coprocessor.region-max-size with raftstore.region-max-size, {:?}",
                    self.raft_store.region_max_size
                );
                self.coprocessor.region_max_size = self.raft_store.region_max_size;
            }
            self.raft_store.region_max_size = default_raft_store.region_max_size;
        }
        if self.raft_store.region_split_size != default_raft_store.region_split_size {
            warn!(
                "deprecated configuration, \
                 raftstore.region-split-size has been moved to coprocessor",
            );
            if self.coprocessor.region_split_size == default_coprocessor.region_split_size {
                warn!(
                    "override coprocessor.region-split-size with raftstore.region-split-size, {:?}",
                    self.raft_store.region_split_size
                );
                self.coprocessor.region_split_size = self.raft_store.region_split_size;
            }
            self.raft_store.region_split_size = default_raft_store.region_split_size;
        }
    }
}<|MERGE_RESOLUTION|>--- conflicted
+++ resolved
@@ -93,12 +93,9 @@
     ($opt:ident) => {{
         let mut block_base_opts = BlockBasedOptions::new();
         block_base_opts.set_block_size($opt.block_size.0 as usize);
-<<<<<<< HEAD
         block_base_opts.set_lru_cache($opt.block_cache_size.0 as usize, $opt.num_shard_bits,
             $opt.strict_capacity_limit as u8, $opt.high_pri_pool_ratio);
-=======
         block_base_opts.set_lru_cache($opt.block_cache_size.0 as usize, -1, 0, 0.0);
->>>>>>> 37090b66
         block_base_opts.set_cache_index_and_filter_blocks($opt.cache_index_and_filter_blocks);
         block_base_opts.set_pin_l0_filter_and_index_blocks_in_cache(
             $opt.pin_l0_filter_and_index_blocks);
