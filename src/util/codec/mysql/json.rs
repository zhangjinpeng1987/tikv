// Copyright 2017 PingCAP, Inc.
//
// Licensed under the Apache License, Version 2.0 (the "License");
// you may not use this file except in compliance with the License.
// You may obtain a copy of the License at
//
//     http://www.apache.org/licenses/LICENSE-2.0
//
// Unless required by applicable law or agreed to in writing, software
// distributed under the License is distributed on an "AS IS" BASIS,
// See the License for the specific language governing permissions and
// limitations under the License.

use super::Result;
use std::{str, f64};
use std::cmp::{Ord, Ordering, PartialEq, PartialOrd};
use std::collections::BTreeMap;
use std::result::Result as SResult;
use serde_json::{self, Value};
use std::io::{Read, Write};
use util::codec::number::{NumberDecoder, NumberEncoder};
use byteorder::{ReadBytesExt, WriteBytesExt};
use serde::ser::{Serialize, Serializer, SerializeTuple, SerializeMap};

const TYPE_CODE_OBJECT: u8 = 0x01;
const TYPE_CODE_ARRAY: u8 = 0x03;
const TYPE_CODE_LITERAL: u8 = 0x04;
const TYPE_CODE_I64: u8 = 0x09;
const TYPE_CODE_DOUBLE: u8 = 0x0b;
const TYPE_CODE_STRING: u8 = 0x0c;

#[allow(dead_code)]
const PRECEDENCE_BLOB: i32 = -1;
#[allow(dead_code)]
const PRECEDENCE_BIT: i32 = -2;
#[allow(dead_code)]
const PRECEDENCE_OPAQUE: i32 = -3;
#[allow(dead_code)]
const PRECEDENCE_DATETIME: i32 = -4;
#[allow(dead_code)]
const PRECEDENCE_TIME: i32 = -5;
#[allow(dead_code)]
const PRECEDENCE_DATE: i32 = -6;
const PRECEDENCE_BOOLEAN: i32 = -7;
const PRECEDENCE_ARRAY: i32 = -8;
const PRECEDENCE_OBJECT: i32 = -9;
const PRECEDENCE_STRING: i32 = -10;
const PRECEDENCE_NUMBER: i32 = -11;
const PRECEDENCE_NULL: i32 = -12;

const JSON_LITERAL_NIL: u8 = 0x00;
const JSON_LITERAL_TRUE: u8 = 0x01;
const JSON_LITERAL_FALSE: u8 = 0x02;

const LENGTH_TYPE: usize = 1;
const LENGTH_LITERAL: usize = 1;
const LENGTH_U16: usize = 2;
const LENGTH_U32: usize = 4;
const LENGTH_I64: usize = 8;
const LENGTH_KEY_ENTRY: usize = LENGTH_U32 + LENGTH_U16;
const LENGTH_VALUE_ENTRY: usize = LENGTH_TYPE + LENGTH_U32;

<<<<<<< HEAD
const ERR_EMPTY_DOCUMENT: &str = "The document is empty";
const ERR_CONVERT_FAILED: &str = "Can not covert from ";

=======
>>>>>>> cb0fbb71
// Json implement type json used in tikv, it specifies the following
// implementations:
// 1. Serialize `json` values into binary representation, and reading values
//  back from the binary representation.
// 2. Serialize `json` values into readable string representation, and reading
// values back from string representation.
// The binary Json format from MySQL 5.7 is in the following link:
// https://github.com/mysql/mysql-server/blob/5.7/sql/json_binary.h#L52
// The only difference is that we use large `object` or large `array` for
// the small corresponding ones. That means in our implementation there
// is no difference between small `object` and big `object`, so does `array`.
#[derive(Clone, Debug)]
pub enum Json {
    Object(BTreeMap<String, Json>),
    Array(Vec<Json>),
    Literal(u8),
    I64(i64),
    Double(f64),
    String(String),
}

#[allow(dead_code)]
impl Json {
    pub fn from_str(s: &str) -> Result<Json> {
        match serde_json::from_str(s) {
            Ok(value) => Ok(normalize(value)),
            Err(e) => Err(invalid_type!("Illegal Json text:{:?}", e)),
        }
    }

    fn get_type_code(&self) -> u8 {
        match *self {
            Json::Object(_) => TYPE_CODE_OBJECT,
            Json::Array(_) => TYPE_CODE_ARRAY,
            Json::Literal(_) => TYPE_CODE_LITERAL,
            Json::I64(_) => TYPE_CODE_I64,
            Json::Double(_) => TYPE_CODE_DOUBLE,
            Json::String(_) => TYPE_CODE_STRING,
        }
    }

<<<<<<< HEAD
    fn get_precedence(&self) -> i32 {
        match *self {
            Json::Object(_) => PRECEDENCE_OBJECT,
            Json::Array(_) => PRECEDENCE_ARRAY,
            Json::Literal(d) => {
                if d == JSON_LITERAL_NIL {
                    PRECEDENCE_NULL
                } else {
                    PRECEDENCE_BOOLEAN
                }
            }
            Json::I64(_) | Json::Double(_) => PRECEDENCE_NUMBER,
            Json::String(_) => PRECEDENCE_STRING,
=======
    fn binary_len(&self) -> usize {
        LENGTH_TYPE +
        match *self {
            Json::Object(ref d) => get_obj_binary_len(d),
            Json::Array(ref d) => get_array_binary_len(d),
            Json::Literal(_) => LENGTH_LITERAL,
            Json::I64(_) | Json::Double(_) => LENGTH_I64,
            Json::String(ref d) => get_str_binary_len(d),
>>>>>>> cb0fbb71
        }
    }

    pub fn to_string(&self) -> String {
        serde_json::to_string(self).unwrap()
    }

    fn as_literal(&self) -> Result<u8> {
        if let Json::Literal(d) = *self {
            Ok(d)
        } else {
            Err(invalid_type!("{} from {} to literal",
                              ERR_CONVERT_FAILED,
                              self.get_type_code()))
        }
    }

    fn as_f64(&self) -> Result<f64> {
        match *self {
            Json::Double(d) => Ok(d),
            Json::I64(d) => Ok(d as f64),
            Json::Literal(d) if d != JSON_LITERAL_NIL => Ok(d as f64),
            _ => {
                Err(invalid_type!("{} from {} to f64",
                                  ERR_CONVERT_FAILED,
                                  self.get_type_code()))
            }
        }
    }

    fn as_str(&self) -> Result<&str> {
        if let Json::String(ref s) = *self {
            return Ok(s);
        }
        Err(invalid_type!("{} from {} to string",
                          ERR_CONVERT_FAILED,
                          self.get_type_code()))
    }

    fn as_array(&self) -> Result<&[Json]> {
        if let Json::Array(ref s) = *self {
            return Ok(s);
        }
        Err(invalid_type!("{} from {} to array",
                          ERR_CONVERT_FAILED,
                          self.get_type_code()))
    }
}

#[allow(dead_code)]
fn get_obj_binary_len(data: &BTreeMap<String, Json>) -> usize {
    let element_count = data.len();
    let key_entries_len = element_count * LENGTH_KEY_ENTRY;
    let value_entries_len = element_count * LENGTH_VALUE_ENTRY;
    let mut keys_len = 0;
    let mut values_len = 0;
    for (k, v) in data {
        keys_len += k.len();
        if v.get_type_code() != TYPE_CODE_LITERAL {
            values_len += v.binary_len() - LENGTH_TYPE;
        }
    }
    // object: element-count size key-entry* value-entry* key* value*
    LENGTH_U32 + LENGTH_U32 + key_entries_len + value_entries_len + keys_len + values_len
}

#[allow(dead_code)]
fn get_array_binary_len(data: &[Json]) -> usize {
    let element_count = data.len();
    let value_entries_len = element_count * LENGTH_VALUE_ENTRY;
    let mut values_len = 0;
    for v in data {
        if v.get_type_code() != TYPE_CODE_LITERAL {
            values_len += v.binary_len() - LENGTH_TYPE;
        }
    }
    // array ::= element-count size value-entry* value*
    LENGTH_U32 + LENGTH_U32 + value_entries_len + values_len
}

#[allow(dead_code)]
fn get_str_binary_len(data: &str) -> usize {
    let len = data.as_bytes().len();
    get_var_u64_blen(len as u64) + len
}

#[allow(dead_code)]
fn get_var_u64_blen(mut v: u64) -> usize {
    let mut len = 1;
    while v >= 0x80 {
        v >>= 7;
        len += 1;
    }
    len
}

impl Serialize for Json {
    fn serialize<S>(&self, serializer: S) -> SResult<S::Ok, S::Error>
        where S: Serializer
    {
        match *self {
            Json::Literal(l) => {
                match l {
                    JSON_LITERAL_NIL => serializer.serialize_none(),
                    JSON_LITERAL_TRUE => serializer.serialize_bool(true),
                    _ => serializer.serialize_bool(false),
                }
            }
            Json::String(ref s) => serializer.serialize_str(s),
            Json::Object(ref obj) => {
                let mut map = try!(serializer.serialize_map(Some(obj.len())));
                for (k, v) in obj {
                    try!(map.serialize_entry(k, v));
                }
                map.end()
            }
            Json::Array(ref array) => {
                let mut tup = try!(serializer.serialize_tuple(array.len()));
                for item in array {
                    try!(tup.serialize_element(item));
                }
                tup.end()
            }
            Json::Double(d) => serializer.serialize_f64(d),
            Json::I64(d) => serializer.serialize_i64(d),
        }
    }
}

<<<<<<< HEAD
impl PartialEq for Json {
    fn eq(&self, right: &Json) -> bool {
        self.cmp(right) == Ordering::Equal
    }
}

impl PartialOrd for Json {
    fn partial_cmp(&self, right: &Json) -> Option<Ordering> {
        let precedence_diff = self.get_precedence() - right.get_precedence();
        if precedence_diff == 0 {
            return match self.get_type_code() {
                TYPE_CODE_LITERAL => {
                    let left_data = self.as_literal().unwrap();
                    let right_data = right.as_literal().unwrap();
                    right_data.partial_cmp(&left_data)
                }
                TYPE_CODE_DOUBLE | TYPE_CODE_I64 => {
                    let left_data = self.as_f64().unwrap();
                    let right_data = right.as_f64().unwrap();
                    left_data.partial_cmp(&right_data)
                }
                TYPE_CODE_STRING => {
                    let left_data = self.as_str().unwrap();
                    let right_data = right.as_str().unwrap();
                    left_data.partial_cmp(right_data)
                }
                TYPE_CODE_ARRAY => {
                    let left_data = self.as_array().unwrap();
                    let right_data = right.as_array().unwrap();
                    left_data.partial_cmp(right_data)
                }
                TYPE_CODE_OBJECT => {
                    let left_data = self.serialize();
                    let right_data = right.serialize();
                    left_data.partial_cmp(&right_data)
                }
                _ => Some(Ordering::Equal),
            };
        }

        let left_data = self.as_f64();
        let right_data = right.as_f64();
        // tidb treat boolean as integer, but boolean is different from integer in JSON.
        // so we need convert them to same type and then compare.
        if left_data.is_ok() && right_data.is_ok() {
            let left = left_data.unwrap();
            let right = right_data.unwrap();
            return left.partial_cmp(&right);
        }

        if precedence_diff > 0 {
            Some(Ordering::Greater)
        } else {
            Some(Ordering::Less)
        }
    }
}

impl Eq for Json {}

impl Ord for Json {
    fn cmp(&self, right: &Json) -> Ordering {
        self.partial_cmp(right).unwrap()
    }
}

fn encode_literal(data: u8, buf: &mut Vec<u8>) {
    buf.push(data);
}

fn decode_literal(data: &[u8]) -> Result<Json> {
    Ok(Json::Literal(data[0]))
}

fn encode_str(data: &str, buf: &mut Vec<u8>) {
    let bytes = data.as_bytes();
    buf.encode_var_u64(bytes.len() as u64).unwrap();
    buf.write_all(bytes).unwrap();
}
=======
#[allow(dead_code)]
pub trait JsonEncoder: NumberEncoder {
    fn encode_json(&mut self, data: &Json) -> Result<()> {
        try!(self.write_u8(data.get_type_code()));
        self.encode_json_body(data)
    }
>>>>>>> cb0fbb71

    fn encode_json_body(&mut self, data: &Json) -> Result<()> {
        match *data {
            Json::Object(ref d) => self.encode_obj(d),
            Json::Array(ref d) => self.encode_array(d),
            Json::Literal(d) => self.encode_literal(d),
            Json::I64(d) => self.encode_json_i64(d),
            Json::Double(d) => self.encode_json_f64(d),
            Json::String(ref d) => self.encode_str(d),
        }
    }

    fn encode_obj(&mut self, data: &BTreeMap<String, Json>) -> Result<()> {
        // object: element-count size key-entry* value-entry* key* value*
        // element-count ::= uint32 number of members in object or number of elements in array
        let element_count = data.len();
        let element_count_len = LENGTH_U32;
        // size ::= uint32 number of bytes in the binary representation of the object or array
        let size_len = LENGTH_U32;
        // key-entry ::= key-offset(uint32) key-length(uint16)
        let key_entries_len = LENGTH_KEY_ENTRY * element_count;
        // value-entry ::= type(byte) offset-or-inlined-value(uint32)
        let value_entries_len = LENGTH_VALUE_ENTRY * element_count;
        let mut key_entries = Vec::with_capacity(key_entries_len);
        let mut encode_keys = Vec::new();
        let mut key_offset = element_count_len + size_len + key_entries_len + value_entries_len;
        for key in data.keys() {
            let encode_key = key.as_bytes();
            let key_len = try!(encode_keys.write(encode_key));
            try!(key_entries.encode_u32_le(key_offset as u32));
            try!(key_entries.encode_u16_le(key_len as u16));
            key_offset += key_len;
        }

        let mut value_offset = key_offset as u32;
        let mut value_entries = Vec::with_capacity(value_entries_len);
        let mut encode_values = vec![];
        for value in data.values() {
            try!(value_entries.encode_json_item(value, &mut value_offset, &mut encode_values));
        }
        let size = value_offset;
        try!(self.encode_u32_le(element_count as u32));
        try!(self.encode_u32_le(size as u32));
        try!(self.write_all(key_entries.as_mut()));
        try!(self.write_all(value_entries.as_mut()));
        try!(self.write_all(encode_keys.as_mut()));
        try!(self.write_all(encode_values.as_mut()));
        Ok(())
    }

    fn encode_array(&mut self, data: &[Json]) -> Result<()> {
        // array ::= element-count size value-entry* value*
        let element_count = data.len();
        let count_len = LENGTH_U32;
        let size_len = LENGTH_U32;
        let value_entries_len = LENGTH_VALUE_ENTRY * element_count;
        let mut value_offset = (count_len + size_len + value_entries_len) as u32;
        let mut value_entries = Vec::with_capacity(value_entries_len);
        let mut encode_values = vec![];
        for value in data {
            try!(value_entries.encode_json_item(value, &mut value_offset, &mut encode_values));
        }
        let total_size = value_offset;
        try!(self.encode_u32_le(element_count as u32));
        try!(self.encode_u32_le(total_size as u32));
        try!(self.write_all(value_entries.as_mut()));
        try!(self.write_all(encode_values.as_mut()));
        Ok(())
    }

    fn encode_literal(&mut self, data: u8) -> Result<()> {
        try!(self.write_u8(data));
        Ok(())
    }

    fn encode_json_i64(&mut self, data: i64) -> Result<()> {
        self.encode_i64_le(data)
    }

    fn encode_json_f64(&mut self, data: f64) -> Result<()> {
        self.encode_f64_le(data)
    }

    fn encode_str(&mut self, data: &str) -> Result<()> {
        let bytes = data.as_bytes();
        let bytes_len = bytes.len() as u64;
        try!(self.encode_var_u64(bytes_len));
        try!(self.write_all(bytes));
        Ok(())
    }

    fn encode_json_item(&mut self,
                        data: &Json,
                        offset: &mut u32,
                        data_buf: &mut Vec<u8>)
                        -> Result<()> {
        let code = data.get_type_code();
        try!(self.write_u8(code));
        match *data {
            // If the data has length in (0, 4], it could be inline here.
            // And padding 0x00 to 4 bytes if needed.
            Json::Literal(ref v) => {
                try!(self.write_u8(*v));
                let left = LENGTH_U32 - LENGTH_LITERAL;
                for _ in 0..left {
                    try!(self.write_u8(JSON_LITERAL_NIL));
                }
            }
            _ => {
                try!(self.encode_u32_le(*offset));
                try!(data_buf.encode_json_body(data));
                *offset += (data.binary_len() - LENGTH_TYPE) as u32;
            }
        };
        Ok(())
    }
}
impl<T: Write> JsonEncoder for T {}

#[allow(dead_code)]
pub trait JsonDecoder: NumberDecoder {
    fn decode_json(&mut self) -> Result<Json> {
        let code = try!(self.read_u8());
        self.decode_json_body(code)
    }

    fn decode_json_body(&mut self, code_type: u8) -> Result<Json> {
        match code_type {
            TYPE_CODE_OBJECT => self.decode_json_obj(),
            TYPE_CODE_ARRAY => self.decode_json_array(),
            TYPE_CODE_LITERAL => self.decode_json_literal(),
            TYPE_CODE_I64 => self.decode_json_i64(),
            TYPE_CODE_DOUBLE => self.decode_json_double(),
            TYPE_CODE_STRING => self.decode_json_str(),
            _ => Err(invalid_type!("unsupported type {:?}", code_type)),
        }
    }

    fn decode_json_obj(&mut self) -> Result<Json> {
        // count size key_entries value_entries keys values
        let element_count = try!(self.decode_u32_le()) as usize;
        let total_size = try!(self.decode_u32_le()) as usize;
        let left_size = total_size - LENGTH_U32 - LENGTH_U32;
        let mut data = vec![0;left_size];
        try!(self.read_exact(&mut data));
        let mut obj = BTreeMap::new();
        if element_count == 0 {
            return Ok(Json::Object(obj));
        }
        // key_entries
        let key_entries_len = LENGTH_KEY_ENTRY * element_count;
        let mut key_entries_data = &data[0..key_entries_len];

        // value-entry ::= type(byte) offset-or-inlined-value(uint32)
        let value_entries_len = LENGTH_VALUE_ENTRY * element_count;
        let mut value_entries_data = &data[key_entries_len..(key_entries_len + value_entries_len)];
        let mut key_offset = key_entries_len + value_entries_len;
        for _ in 0..element_count {
            let key_real_offset = try!(key_entries_data.decode_u32_le());
            let key_len = try!(key_entries_data.decode_u16_le());
            let key_data = &data[key_offset..(key_offset + key_len as usize)];
            let key = String::from(str::from_utf8(key_data).unwrap());
            let value =
                try!(value_entries_data.decode_json_item(&data[key_offset..], key_real_offset));
            obj.insert(key, value);
            key_offset += key_len as usize;
        }
        Ok(Json::Object(obj))
    }

    fn decode_json_array(&mut self) -> Result<Json> {
        // count size value_entries values
        let element_count = try!(self.decode_u32_le()) as usize;
        let total_size = try!(self.decode_u32_le());
        // already removed count and size
        let left_size = total_size as usize - LENGTH_U32 - LENGTH_U32;
        let mut data = vec![0;left_size];
        try!(self.read_exact(&mut data));
        let value_entries_len = LENGTH_VALUE_ENTRY * element_count;
        let mut value_entries_data = &data[0..value_entries_len];
        let values_data = &data[value_entries_len..];
        let mut array_data = Vec::with_capacity(element_count);
        let data_start_offset = (LENGTH_U32 + LENGTH_U32 + value_entries_len) as u32;
        for _ in 0..element_count {
            let value = try!(value_entries_data.decode_json_item(values_data, data_start_offset));
            array_data.push(value);
        }
        Ok(Json::Array(array_data))
    }

    fn decode_json_str(&mut self) -> Result<Json> {
        let length = try!(self.decode_var_u64());
        let mut encode_value = vec![0;length as usize];
        try!(self.read_exact(&mut encode_value));
        let value = try!(String::from_utf8(encode_value));
        Ok(Json::String(value))
    }

    fn decode_json_literal(&mut self) -> Result<Json> {
        let l = try!(self.read_u8());
        Ok(Json::Literal(l))
    }

    fn decode_json_double(&mut self) -> Result<Json> {
        let value = try!(self.decode_f64_le());
        Ok(Json::Double(value))
    }

    fn decode_json_i64(&mut self) -> Result<Json> {
        let value = try!(self.decode_i64_le());
        Ok(Json::I64(value))
    }

    fn decode_json_item(&mut self, values_data: &[u8], data_start_position: u32) -> Result<Json> {
        let mut entry = vec![0;LENGTH_VALUE_ENTRY];
        try!(self.read_exact(&mut entry));
        let mut entry = entry.as_slice();
        let code = try!(entry.read_u8());
        match code {
            TYPE_CODE_LITERAL => entry.decode_json_body(code),
            _ => {
                let real_offset = entry.decode_u32_le().unwrap();
                let offset_in_values = real_offset - data_start_position;
                let mut value = &values_data[offset_in_values as usize..];
                value.decode_json_body(code)
            }
        }
    }
}

impl<T: Read> JsonDecoder for T {}

fn normalize(data: Value) -> Json {
    match data {
        Value::Null => Json::Literal(JSON_LITERAL_NIL),
        Value::Bool(data) => {
            if !data {
                Json::Literal(JSON_LITERAL_FALSE)
            } else {
                Json::Literal(JSON_LITERAL_TRUE)
            }
        }
        Value::Number(ref data) => {
            if data.is_f64() {
                Json::Double(data.as_f64().unwrap())
            } else {
                Json::I64(data.as_i64().unwrap())
            }
        }
        Value::String(data) => Json::String(data),
        Value::Array(data) => {
            let mut array = Vec::with_capacity(data.len());
            for item in data {
                array.push(normalize(item));
            }
            Json::Array(array)
        }
        Value::Object(data) => {
            let mut obj = BTreeMap::new();
            for (key, value) in data {
                let value_item = normalize(value);
                obj.insert(key, value_item);
            }
            Json::Object(obj)
        }
    }
}

#[cfg(test)]
mod test {
    use super::*;

    #[test]
    fn test_json_serialize() {
        let jstr1 =
            r#"{"aaaaaaaaaaa": [1, "2", {"aa": "bb"}, 4.0], "bbbbbbbbbb": true, "ccccccccc": "d"}"#;
        let j1 = Json::from_str(jstr1).unwrap();
        let jstr2 = r#"[{"a": 1, "b": true}, 3, 3.5, "hello, world", null, true]"#;
        let j2 = Json::from_str(jstr2).unwrap();

        let json_nil = Json::Literal(0x00);
        let json_bool = Json::Literal(0x01);
        let json_double = Json::Double(3.24);
        let json_str = Json::String(String::from("hello, 世界"));
        let test_cases = vec![json_nil, json_bool, json_double, json_str, j1, j2];
        for json in test_cases {
            let mut data = vec![];
            data.encode_json(&json).unwrap();
            // let data = json.serialize();
            let output = data.as_slice().decode_json().unwrap();
            let input_str = json.to_string();
            let output_str = output.to_string();
            assert_eq!(input_str, output_str);
        }
    }


    #[test]
    fn test_from_str_for_object() {
        let jstr1 = r#"{"a": [1, "2", {"aa": "bb"}, 4.0, null], "c": null,"b": true}"#;
        let j1 = Json::from_str(jstr1).unwrap();
        let jstr2 = j1.to_string();
        let expect_str = r#"{"a":[1,"2",{"aa":"bb"},4.0,null],"b":true,"c":null}"#;
        assert_eq!(jstr2, expect_str);
    }

    #[test]
    fn test_from_str() {
        let legal_cases = vec!{
            (r#"{"key":"value"}"#, TYPE_CODE_OBJECT),
            (r#"["d1","d2"]"#, TYPE_CODE_ARRAY),
            (r#"3"#, TYPE_CODE_I64),
            (r#"3.0"#, TYPE_CODE_DOUBLE),
            (r#"null"#, TYPE_CODE_LITERAL),
            (r#"true"#, TYPE_CODE_LITERAL),
            (r#"false"#, TYPE_CODE_LITERAL),
        };

        for (json_str, code) in legal_cases {
            let json = Json::from_str(json_str).unwrap();
            assert_eq!(json.get_type_code(), code);
        }

        let illegal_cases = vec!["[pxx,apaa]", "hpeheh", ""];
        for json_str in illegal_cases {
            let resp = Json::from_str(json_str);
            assert!(resp.is_err());
        }
    }

    #[test]
    fn test_cmp_json() {
        let json_null = Json::parse_from_string("null").unwrap();
        let json_bool_true = Json::parse_from_string("true").unwrap();
        let json_bool_false = Json::parse_from_string("false").unwrap();
        let json_integer_big = Json::parse_from_string("5").unwrap();
        let json_integer_small = Json::parse_from_string("3").unwrap();
        let json_str_big = Json::parse_from_string(r#""hello, world""#).unwrap();
        let json_str_small = Json::parse_from_string(r#""hello""#).unwrap();
        let json_array_big = Json::parse_from_string(r#"["a", "c"]"#).unwrap();
        let json_array_small = Json::parse_from_string(r#"["a", "b"]"#).unwrap();
        let json_object = Json::parse_from_string(r#"{"a": "b"}"#).unwrap();
        let test_cases = vec![
            (&json_null, &json_integer_small),
            (&json_integer_small, &json_integer_big),
            (&json_integer_big, &json_str_small),
            (&json_str_small, &json_str_big),
            (&json_str_big, &json_object),
            (&json_object, &json_array_small),
            (&json_array_small, &json_array_big),
            (&json_array_big, &json_bool_false),
            (&json_bool_false, &json_bool_true),
        ];

        for (left, right) in test_cases {
            println!("left:{:?},right:{:?}", *left, *right);
            assert!(*left < *right);
        }
    }
}<|MERGE_RESOLUTION|>--- conflicted
+++ resolved
@@ -60,12 +60,8 @@
 const LENGTH_KEY_ENTRY: usize = LENGTH_U32 + LENGTH_U16;
 const LENGTH_VALUE_ENTRY: usize = LENGTH_TYPE + LENGTH_U32;
 
-<<<<<<< HEAD
-const ERR_EMPTY_DOCUMENT: &str = "The document is empty";
 const ERR_CONVERT_FAILED: &str = "Can not covert from ";
 
-=======
->>>>>>> cb0fbb71
 // Json implement type json used in tikv, it specifies the following
 // implementations:
 // 1. Serialize `json` values into binary representation, and reading values
@@ -107,7 +103,17 @@
         }
     }
 
-<<<<<<< HEAD
+    fn binary_len(&self) -> usize {
+        LENGTH_TYPE +
+        match *self {
+            Json::Object(ref d) => get_obj_binary_len(d),
+            Json::Array(ref d) => get_array_binary_len(d),
+            Json::Literal(_) => LENGTH_LITERAL,
+            Json::I64(_) | Json::Double(_) => LENGTH_I64,
+            Json::String(ref d) => get_str_binary_len(d),
+        }
+    }
+
     fn get_precedence(&self) -> i32 {
         match *self {
             Json::Object(_) => PRECEDENCE_OBJECT,
@@ -121,16 +127,6 @@
             }
             Json::I64(_) | Json::Double(_) => PRECEDENCE_NUMBER,
             Json::String(_) => PRECEDENCE_STRING,
-=======
-    fn binary_len(&self) -> usize {
-        LENGTH_TYPE +
-        match *self {
-            Json::Object(ref d) => get_obj_binary_len(d),
-            Json::Array(ref d) => get_array_binary_len(d),
-            Json::Literal(_) => LENGTH_LITERAL,
-            Json::I64(_) | Json::Double(_) => LENGTH_I64,
-            Json::String(ref d) => get_str_binary_len(d),
->>>>>>> cb0fbb71
         }
     }
 
@@ -260,7 +256,6 @@
     }
 }
 
-<<<<<<< HEAD
 impl PartialEq for Json {
     fn eq(&self, right: &Json) -> bool {
         self.cmp(right) == Ordering::Equal
@@ -293,8 +288,10 @@
                     left_data.partial_cmp(right_data)
                 }
                 TYPE_CODE_OBJECT => {
-                    let left_data = self.serialize();
-                    let right_data = right.serialize();
+                    let mut left_data = vec![];
+                    let mut right_data = vec![];
+                    left_data.encode_json(self).unwrap();
+                    right_data.encode_json(right).unwrap();
                     left_data.partial_cmp(&right_data)
                 }
                 _ => Some(Ordering::Equal),
@@ -327,27 +324,12 @@
     }
 }
 
-fn encode_literal(data: u8, buf: &mut Vec<u8>) {
-    buf.push(data);
-}
-
-fn decode_literal(data: &[u8]) -> Result<Json> {
-    Ok(Json::Literal(data[0]))
-}
-
-fn encode_str(data: &str, buf: &mut Vec<u8>) {
-    let bytes = data.as_bytes();
-    buf.encode_var_u64(bytes.len() as u64).unwrap();
-    buf.write_all(bytes).unwrap();
-}
-=======
 #[allow(dead_code)]
 pub trait JsonEncoder: NumberEncoder {
     fn encode_json(&mut self, data: &Json) -> Result<()> {
         try!(self.write_u8(data.get_type_code()));
         self.encode_json_body(data)
     }
->>>>>>> cb0fbb71
 
     fn encode_json_body(&mut self, data: &Json) -> Result<()> {
         match *data {
@@ -680,16 +662,16 @@
 
     #[test]
     fn test_cmp_json() {
-        let json_null = Json::parse_from_string("null").unwrap();
-        let json_bool_true = Json::parse_from_string("true").unwrap();
-        let json_bool_false = Json::parse_from_string("false").unwrap();
-        let json_integer_big = Json::parse_from_string("5").unwrap();
-        let json_integer_small = Json::parse_from_string("3").unwrap();
-        let json_str_big = Json::parse_from_string(r#""hello, world""#).unwrap();
-        let json_str_small = Json::parse_from_string(r#""hello""#).unwrap();
-        let json_array_big = Json::parse_from_string(r#"["a", "c"]"#).unwrap();
-        let json_array_small = Json::parse_from_string(r#"["a", "b"]"#).unwrap();
-        let json_object = Json::parse_from_string(r#"{"a": "b"}"#).unwrap();
+        let json_null = Json::from_str("null").unwrap();
+        let json_bool_true = Json::from_str("true").unwrap();
+        let json_bool_false = Json::from_str("false").unwrap();
+        let json_integer_big = Json::from_str("5").unwrap();
+        let json_integer_small = Json::from_str("3").unwrap();
+        let json_str_big = Json::from_str(r#""hello, world""#).unwrap();
+        let json_str_small = Json::from_str(r#""hello""#).unwrap();
+        let json_array_big = Json::from_str(r#"["a", "c"]"#).unwrap();
+        let json_array_small = Json::from_str(r#"["a", "b"]"#).unwrap();
+        let json_object = Json::from_str(r#"{"a": "b"}"#).unwrap();
         let test_cases = vec![
             (&json_null, &json_integer_small),
             (&json_integer_small, &json_integer_big),
