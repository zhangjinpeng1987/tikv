// Copyright 2016 PingCAP, Inc.
//
// Licensed under the Apache License, Version 2.0 (the "License");
// you may not use this file except in compliance with the License.
// You may obtain a copy of the License at
//
//     http://www.apache.org/licenses/LICENSE-2.0
//
// Unless required by applicable law or agreed to in writing, software
// distributed under the License is distributed on an "AS IS" BASIS,
// See the License for the specific language governing permissions and
// limitations under the License.

use std::fs;
use std::path::Path;

use storage::CF_DEFAULT;
<<<<<<< HEAD
use rocksdb::{DB, Options, BlobdbOptions, SliceTransform, DBCompressionType};
=======
use rocksdb::{DB, ColumnFamilyOptions, DBOptions, SliceTransform, DBCompressionType};
>>>>>>> ac044910
use rocksdb::rocksdb::supported_compression;

pub use rocksdb::CFHandle;

use super::cfs_diff;

// Zlib and bzip2 are too slow.
const COMPRESSION_PRIORITY: [DBCompressionType; 3] =
    [DBCompressionType::Lz4, DBCompressionType::Snappy, DBCompressionType::Zstd];

pub fn get_fastest_supported_compression_type() -> DBCompressionType {
    let all_supported_compression = supported_compression();
    *COMPRESSION_PRIORITY.into_iter()
        .find(|c| all_supported_compression.contains(c))
        .unwrap_or(&DBCompressionType::No)
}

pub fn get_cf_handle<'a>(db: &'a DB, cf: &str) -> Result<&'a CFHandle, String> {
    db.cf_handle(cf)
        .ok_or_else(|| format!("cf {} not found.", cf))
}

pub fn open(path: &str, cfs: &[&str]) -> Result<DB, String> {
    let mut opts = DBOptions::new();
    opts.create_if_missing(false);
    let mut cfs_opts = vec![];
    for _ in 0..cfs.len() {
        cfs_opts.push(ColumnFamilyOptions::new());
    }
    open_opt(opts, path, cfs.to_vec(), cfs_opts)
}

pub fn open_opt(opts: DBOptions,
                path: &str,
                cfs: Vec<&str>,
                cfs_opts: Vec<ColumnFamilyOptions>)
                -> Result<DB, String> {
    DB::open_cf(opts, path, cfs, cfs_opts)
}

pub struct CFOptions<'a> {
    cf: &'a str,
    options: ColumnFamilyOptions,
}

impl<'a> CFOptions<'a> {
    pub fn new(cf: &'a str, options: ColumnFamilyOptions) -> CFOptions<'a> {
        CFOptions {
            cf: cf,
            options: options,
        }
    }
}

pub fn new_engine(path: &str, cfs: &[&str]) -> Result<DB, String> {
    let mut db_opts = DBOptions::new();
    db_opts.enable_statistics();
    let mut cfs_opts = Vec::with_capacity(cfs.len());
    for cf in cfs {
        cfs_opts.push(CFOptions::new(*cf, ColumnFamilyOptions::new()));
    }
    new_engine_opt(path, db_opts, cfs_opts)
}

fn check_and_open(path: &str,
                  mut db_opt: DBOptions,
                  cfs_opts: Vec<CFOptions>)
                  -> Result<DB, String> {
    // If db not exist, create it.
    if !db_exist(path) {
        db_opt.create_if_missing(true);

        let mut cfs_v = vec![];
        let mut cf_opts_v = vec![];
        if let Some(x) = cfs_opts.iter().find(|x| x.cf == CF_DEFAULT) {
            cfs_v.push(x.cf);
            cf_opts_v.push(x.options.clone());
        }
        let mut db = try!(DB::open_cf(db_opt, path, cfs_v, cf_opts_v));
        for x in cfs_opts {
            if x.cf == CF_DEFAULT {
                continue;
            }
            try!(db.create_cf(x.cf, x.options));
        }

        return Ok(db);
    }

    db_opt.create_if_missing(false);

    // List all column families in current db.
    let cfs_list = try!(DB::list_column_families(&db_opt, path));
    let existed: Vec<&str> = cfs_list.iter().map(|v| v.as_str()).collect();
    let needed: Vec<&str> = cfs_opts.iter().map(|x| x.cf).collect();

    // If all column families are exist, just open db.
    if existed == needed {
        let mut cfs_v = vec![];
        let mut cfs_opts_v = vec![];
        for x in cfs_opts {
            cfs_v.push(x.cf);
            cfs_opts_v.push(x.options);
        }

        return DB::open_cf(db_opt, path, cfs_v, cfs_opts_v);
    }

    // Open db.
    let mut cfs_v: Vec<&str> = Vec::new();
    let mut cfs_opts_v: Vec<ColumnFamilyOptions> = Vec::new();
    for cf in &existed {
        cfs_v.push(cf);
        match cfs_opts.iter().find(|x| x.cf == *cf) {
            Some(x) => {
                cfs_opts_v.push(x.options.clone());
            }
            None => {
                cfs_opts_v.push(ColumnFamilyOptions::new());
            }
        }
    }
    let mut db = DB::open_cf(db_opt, path, cfs_v, cfs_opts_v).unwrap();

    // Drop discarded column families.
    //    for cf in existed.iter().filter(|x| needed.iter().find(|y| y == x).is_none()) {
    for cf in cfs_diff(&existed, &needed) {
        // Never drop default column families.
        if cf != CF_DEFAULT {
            try!(db.drop_cf(cf));
        }
    }

    // Create needed column families not existed yet.
    for cf in cfs_diff(&needed, &existed) {
        try!(db.create_cf(cf,
                          cfs_opts.iter().find(|x| x.cf == cf).unwrap().options.clone()));
    }

    Ok(db)
}

pub fn new_engine_opt(path: &str, opts: DBOptions, cfs_opts: Vec<CFOptions>) -> Result<DB, String> {
    check_and_open(path, opts, cfs_opts)
}

pub fn new_blobdb_engine_opt(path: &str,
                             mut db_opts: Options,
                             blobdb_options: BlobdbOptions,
                             cfs_opts: Vec<CFOptions>)
                             -> Result<DB, String> {
    // If db not exist, create it.
    if !db_exist(path) {
        db_opts.create_if_missing(true);

        let mut cfs = vec![];
        let mut cfs_opts_ref = vec![];
        if let Some(x) = cfs_opts.iter().find(|x| x.cf == CF_DEFAULT) {
            cfs.push(CF_DEFAULT);
            cfs_opts_ref.push(&x.options);
        }
        let mut db = try!(DB::open_blobdb_cf(db_opts,
                                             blobdb_options,
                                             path,
                                             cfs.as_slice(),
                                             cfs_opts_ref.as_slice()));
        for x in &cfs_opts {
            if x.cf == CF_DEFAULT {
                continue;
            }
            try!(db.create_cf(x.cf, &x.options));
        }

        return Ok(db);
    }

    db_opts.create_if_missing(false);
    let mut cfs = vec![];
    let mut cfs_opts_ref = vec![];
    for cf in &cfs_opts {
        cfs.push(cf.cf);
        cfs_opts_ref.push(&cf.options);
    }
    DB::open_blobdb_cf(db_opts,
                       blobdb_options,
                       path,
                       cfs.as_slice(),
                       cfs_opts_ref.as_slice())
}

fn db_exist(path: &str) -> bool {
    let path = Path::new(path);
    if !path.exists() || !path.is_dir() {
        return false;
    }

    // If path is not an empty directory, we say db exists. If path is not an empty directory
    // but db has not been created, DB::list_column_families will failed and we can cleanup
    // the directory by this indication.
    fs::read_dir(&path).unwrap().next().is_some()
}

pub struct FixedSuffixSliceTransform {
    pub suffix_len: usize,
}

impl FixedSuffixSliceTransform {
    pub fn new(suffix_len: usize) -> FixedSuffixSliceTransform {
        FixedSuffixSliceTransform { suffix_len: suffix_len }
    }
}

impl SliceTransform for FixedSuffixSliceTransform {
    fn transform<'a>(&mut self, key: &'a [u8]) -> &'a [u8] {
        let mid = key.len() - self.suffix_len;
        let (left, _) = key.split_at(mid);
        left
    }

    fn in_domain(&mut self, key: &[u8]) -> bool {
        key.len() >= self.suffix_len
    }

    fn in_range(&mut self, _: &[u8]) -> bool {
        true
    }
}

pub struct FixedPrefixSliceTransform {
    pub prefix_len: usize,
}

impl FixedPrefixSliceTransform {
    pub fn new(prefix_len: usize) -> FixedPrefixSliceTransform {
        FixedPrefixSliceTransform { prefix_len: prefix_len }
    }
}

impl SliceTransform for FixedPrefixSliceTransform {
    fn transform<'a>(&mut self, key: &'a [u8]) -> &'a [u8] {
        &key[..self.prefix_len]
    }

    fn in_domain(&mut self, key: &[u8]) -> bool {
        key.len() >= self.prefix_len
    }

    fn in_range(&mut self, _: &[u8]) -> bool {
        true
    }
}

pub struct NoopSliceTransform;

impl SliceTransform for NoopSliceTransform {
    fn transform<'a>(&mut self, key: &'a [u8]) -> &'a [u8] {
        key
    }

    fn in_domain(&mut self, _: &[u8]) -> bool {
        true
    }

    fn in_range(&mut self, _: &[u8]) -> bool {
        true
    }
}

#[cfg(test)]
mod tests {
    use rocksdb::{DB, DBOptions, ColumnFamilyOptions};
    use tempdir::TempDir;
    use storage::CF_DEFAULT;
    use super::{check_and_open, CFOptions};

    #[test]
    fn test_check_and_open() {
        let path = TempDir::new("_util_rocksdb_test_check_column_families").expect("");
        let path_str = path.path().to_str().unwrap();

        // create db when db not exist
        let cfs_opts = vec![CFOptions::new(CF_DEFAULT, ColumnFamilyOptions::new())];
        check_and_open(path_str, DBOptions::new(), cfs_opts).unwrap();
        column_families_must_eq(path_str, vec![CF_DEFAULT]);

        // add cf1.
        let cfs_opts = vec![CFOptions::new(CF_DEFAULT, ColumnFamilyOptions::new()),
                            CFOptions::new("cf1", ColumnFamilyOptions::new())];
        check_and_open(path_str, DBOptions::new(), cfs_opts).unwrap();
        column_families_must_eq(path_str, vec![CF_DEFAULT, "cf1"]);

        // drop cf1.
        let cfs_opts = vec![CFOptions::new(CF_DEFAULT, ColumnFamilyOptions::new())];
        check_and_open(path_str, DBOptions::new(), cfs_opts).unwrap();
        column_families_must_eq(path_str, vec![CF_DEFAULT]);

        // never drop default cf
        let cfs_opts = vec![];
        check_and_open(path_str, DBOptions::new(), cfs_opts).unwrap();
        column_families_must_eq(path_str, vec![CF_DEFAULT]);
    }

    fn column_families_must_eq(path: &str, excepted: Vec<&str>) {
        let opts = DBOptions::new();
        let cfs_list = DB::list_column_families(&opts, path).unwrap();

        let mut cfs_existed: Vec<&str> = cfs_list.iter().map(|v| v.as_str()).collect();
        let mut cfs_excepted: Vec<&str> = excepted.iter().map(|v| *v).collect();
        cfs_existed.sort();
        cfs_excepted.sort();
        assert_eq!(cfs_existed, cfs_excepted);
    }
}<|MERGE_RESOLUTION|>--- conflicted
+++ resolved
@@ -15,11 +15,7 @@
 use std::path::Path;
 
 use storage::CF_DEFAULT;
-<<<<<<< HEAD
-use rocksdb::{DB, Options, BlobdbOptions, SliceTransform, DBCompressionType};
-=======
-use rocksdb::{DB, ColumnFamilyOptions, DBOptions, SliceTransform, DBCompressionType};
->>>>>>> ac044910
+use rocksdb::{DB, ColumnFamilyOptions, DBOptions, BlobdbOptions, SliceTransform, DBCompressionType};
 use rocksdb::rocksdb::supported_compression;
 
 pub use rocksdb::CFHandle;
@@ -167,7 +163,7 @@
 }
 
 pub fn new_blobdb_engine_opt(path: &str,
-                             mut db_opts: Options,
+                             mut db_opts: DBOptions,
                              blobdb_options: BlobdbOptions,
                              cfs_opts: Vec<CFOptions>)
                              -> Result<DB, String> {
@@ -175,39 +171,31 @@
     if !db_exist(path) {
         db_opts.create_if_missing(true);
 
-        let mut cfs = vec![];
-        let mut cfs_opts_ref = vec![];
+        let mut cfs_v = vec![];
+        let mut cf_opts_v = vec![];
         if let Some(x) = cfs_opts.iter().find(|x| x.cf == CF_DEFAULT) {
-            cfs.push(CF_DEFAULT);
-            cfs_opts_ref.push(&x.options);
-        }
-        let mut db = try!(DB::open_blobdb_cf(db_opts,
-                                             blobdb_options,
-                                             path,
-                                             cfs.as_slice(),
-                                             cfs_opts_ref.as_slice()));
-        for x in &cfs_opts {
+            cfs_v.push(x.cf);
+            cf_opts_v.push(x.options.clone());
+        }
+        let mut db = try!(DB::open_blobdb_cf(db_opts, blobdb_options, path, cfs_v, cf_opts_v));
+        for x in cfs_opts {
             if x.cf == CF_DEFAULT {
                 continue;
             }
-            try!(db.create_cf(x.cf, &x.options));
+            try!(db.create_cf(x.cf, x.options));
         }
 
         return Ok(db);
     }
 
     db_opts.create_if_missing(false);
-    let mut cfs = vec![];
-    let mut cfs_opts_ref = vec![];
-    for cf in &cfs_opts {
-        cfs.push(cf.cf);
-        cfs_opts_ref.push(&cf.options);
-    }
-    DB::open_blobdb_cf(db_opts,
-                       blobdb_options,
-                       path,
-                       cfs.as_slice(),
-                       cfs_opts_ref.as_slice())
+    let mut cfs_v = vec![];
+    let mut cf_opts_v = vec![];
+    for x in cfs_opts {
+        cfs_v.push(x.cf);
+        cf_opts_v.push(x.options.clone());
+    }
+    DB::open_blobdb_cf(db_opts, blobdb_options, path, cfs_v, cf_opts_v)
 }
 
 fn db_exist(path: &str) -> bool {
