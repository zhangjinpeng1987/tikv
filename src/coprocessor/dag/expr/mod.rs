--- conflicted
+++ resolved
@@ -59,38 +59,21 @@
 
 pub type Result<T> = ::std::result::Result<T, Error>;
 
-<<<<<<< HEAD
-pub const FLAG_IGNORE_TRUNCATE: u64 = 1;
-pub const FLAG_TRUNCATE_AS_WARNING: u64 = 1 << 1;
-
-#[derive(Debug, Clone, PartialEq)]
-pub enum Expression {
-    Constant(ExConstant),
-    ColumnRef(ExColumn),
-=======
 #[derive(Debug, Clone, PartialEq)]
 pub enum Expression {
     Constant(Constant),
     ColumnRef(Column),
->>>>>>> 68e8fda9
     ScalarFn(FnCall),
 }
 
 #[derive(Debug, Clone, PartialEq)]
-<<<<<<< HEAD
-pub struct ExColumn {
-=======
 pub struct Column {
->>>>>>> 68e8fda9
     offset: usize,
     tp: FieldType,
 }
-#[derive(Debug, Clone, PartialEq)]
-<<<<<<< HEAD
-pub struct ExConstant {
-=======
+
+#[derive(Debug, Clone, PartialEq)]
 pub struct Constant {
->>>>>>> 68e8fda9
     val: Datum,
     tp: FieldType,
 }
@@ -105,11 +88,7 @@
 
 impl Expression {
     fn new_const(v: Datum, field_type: FieldType) -> Expression {
-<<<<<<< HEAD
-        Expression::Constant(ExConstant {
-=======
         Expression::Constant(Constant {
->>>>>>> 68e8fda9
             val: v,
             tp: field_type,
         })
@@ -216,11 +195,7 @@
                 expr.get_val()
                     .decode_i64()
                     .map(|i| {
-<<<<<<< HEAD
-                        Expression::ColumnRef(ExColumn {
-=======
                         Expression::ColumnRef(Column {
->>>>>>> 68e8fda9
                             offset: i as usize,
                             tp: tp,
                         })
