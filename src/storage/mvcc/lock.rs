--- conflicted
+++ resolved
@@ -3,12 +3,8 @@
 use super::super::types::Value;
 use super::{ErrorInner, Result, TimeStamp, TsSet};
 use crate::storage::{
-<<<<<<< HEAD
-    Mutation, FOR_UPDATE_TS_PREFIX, SHORT_VALUE_MAX_LEN, TXN_SIZE_PREFIX, VALUE_PREFIX,
-=======
     Key, Mutation, FOR_UPDATE_TS_PREFIX, MIN_COMMIT_TS_PREFIX, SHORT_VALUE_MAX_LEN,
-    SHORT_VALUE_PREFIX, TXN_SIZE_PREFIX,
->>>>>>> 1aae7209
+    TXN_SIZE_PREFIX, VALUE_PREFIX,
 };
 use byteorder::ReadBytesExt;
 use derive_new::new;
@@ -72,40 +68,13 @@
 }
 
 impl Lock {
-<<<<<<< HEAD
-    pub fn new(
-        lock_type: LockType,
-        primary: Vec<u8>,
-        ts: u64,
-        ttl: u64,
-        value: Option<Value>,
-        for_update_ts: u64,
-        txn_size: u64,
-    ) -> Lock {
-        Lock {
-            lock_type,
-            primary,
-            ts,
-            ttl,
-            value,
-            for_update_ts,
-            txn_size,
-        }
-    }
-
-=======
->>>>>>> 1aae7209
     pub fn to_bytes(&self) -> Vec<u8> {
         let mut b = Vec::with_capacity(
             1 + MAX_VAR_U64_LEN + self.primary.len() + MAX_VAR_U64_LEN + SHORT_VALUE_MAX_LEN + 2,
         );
         b.push(self.lock_type.to_u8());
         b.encode_compact_bytes(&self.primary).unwrap();
-<<<<<<< HEAD
-        b.encode_u64(self.ts).unwrap();
-=======
-        b.encode_var_u64(self.ts.into_inner()).unwrap();
->>>>>>> 1aae7209
+        b.encode_u64(self.ts.into_inner()).unwrap();
         b.encode_var_u64(self.ttl).unwrap();
         // embed value
         if let Some(v) = &self.value {
@@ -113,12 +82,8 @@
             b.encode_var_u64(v.len() as u64).unwrap();
             b.extend_from_slice(v);
         }
-<<<<<<< HEAD
-
-        if self.for_update_ts > 0 {
-=======
+
         if !self.for_update_ts.is_zero() {
->>>>>>> 1aae7209
             b.push(FOR_UPDATE_TS_PREFIX);
             b.encode_u64(self.for_update_ts.into_inner()).unwrap();
         }
@@ -139,36 +104,11 @@
         }
         let lock_type = LockType::from_u8(b.read_u8()?).ok_or(ErrorInner::BadFormatLock)?;
         let primary = bytes::decode_compact_bytes(&mut b)?;
-<<<<<<< HEAD
-        let ts = number::decode_u64(&mut b)?;
+        let ts = number::decode_u64(&mut b)?.into();
         let ttl = number::decode_var_u64(&mut b)?;
 
         let mut value = None;
-        let mut for_update_ts = 0;
-=======
-        let ts = number::decode_var_u64(&mut b)?.into();
-        let ttl = if b.is_empty() {
-            0
-        } else {
-            number::decode_var_u64(&mut b)?
-        };
-
-        if b.is_empty() {
-            return Ok(Lock::new(
-                lock_type,
-                primary,
-                ts,
-                ttl,
-                None,
-                TimeStamp::zero(),
-                0,
-                TimeStamp::zero(),
-            ));
-        }
-
-        let mut short_value = None;
         let mut for_update_ts = TimeStamp::zero();
->>>>>>> 1aae7209
         let mut txn_size: u64 = 0;
         let mut min_commit_ts = TimeStamp::zero();
         while !b.is_empty() {
