// Copyright 2016 PingCAP, Inc.
//
// Licensed under the Apache License, Version 2.0 (the "License");
// you may not use this file except in compliance with the License.
// You may obtain a copy of the License at
//
//     http://www.apache.org/licenses/LICENSE-2.0
//
// Unless required by applicable law or agreed to in writing, software
// distributed under the License is distributed on an "AS IS" BASIS,
// See the License for the specific language governing permissions and
// limitations under the License.

mod lock;
mod metrics;
mod reader;
mod txn;
mod write;

pub use self::lock::{Lock, LockType};
pub use self::reader::MvccReader;
pub use self::reader::{BackwardScanner, BackwardScannerBuilder};
pub use self::reader::{ForwardScanner, ForwardScannerBuilder};
pub use self::txn::{MvccTxn, MAX_TXN_WRITE_SIZE};
pub use self::write::{Write, WriteType};
use std::error;
use std::io;
use util::escape;

quick_error! {
    #[derive(Debug)]
    pub enum Error {
        Engine(err: ::storage::engine::Error) {
            from()
            cause(err)
            description(err.description())
        }
        Io(err: io::Error) {
            from()
            cause(err)
            description(err.description())
        }
        Codec(err: ::util::codec::Error) {
            from()
            cause(err)
            description(err.description())
        }
        KeyIsLocked {key: Vec<u8>, primary: Vec<u8>, ts: u64, ttl: u64} {
            description("key is locked (backoff or cleanup)")
            display("key is locked (backoff or cleanup) {}-{}@{} ttl {}",
                        escape(key),
                        escape(primary),
                        ts,
                        ttl)
        }
        BadFormatLock {description("bad format lock data")}
        BadFormatWrite {description("bad format write data")}
        Committed {commit_ts: u64} {
            description("txn already committed")
            display("txn already committed @{}", commit_ts)
        }
        TxnLockNotFound {start_ts: u64, commit_ts: u64, key: Vec<u8> } {
            description("txn lock not found")
            display("txn lock not found {}-{} key:{:?}", start_ts, commit_ts, escape(key))
        }
        WriteConflict { start_ts: u64, conflict_start_ts: u64, conflict_commit_ts: u64, key: Vec<u8>, primary: Vec<u8> } {
            description("write conflict")
            display("write conflict, start_ts:{}, conflict_start_ts:{}, conflict_commit_ts:{}, key:{:?}, primary:{:?}",
             start_ts, conflict_start_ts, conflict_commit_ts, escape(key), escape(primary))
        }
        AlreadyExist { key: Vec<u8> } {
            description("already exists")
            display("key {:?} already exists", escape(key))
        }
        KeyVersion {description("bad format key(version)")}
        Other(err: Box<error::Error + Sync + Send>) {
            from()
            cause(err.as_ref())
            description(err.description())
            display("{:?}", err)
        }
    }
}

impl Error {
    pub fn maybe_clone(&self) -> Option<Error> {
        match *self {
            Error::Engine(ref e) => e.maybe_clone().map(Error::Engine),
            Error::Codec(ref e) => e.maybe_clone().map(Error::Codec),
            Error::KeyIsLocked {
                ref key,
                ref primary,
                ts,
                ttl,
            } => Some(Error::KeyIsLocked {
                key: key.clone(),
                primary: primary.clone(),
                ts,
                ttl,
            }),
            Error::BadFormatLock => Some(Error::BadFormatLock),
            Error::BadFormatWrite => Some(Error::BadFormatWrite),
            Error::TxnLockNotFound {
                start_ts,
                commit_ts,
                ref key,
            } => Some(Error::TxnLockNotFound {
                start_ts,
                commit_ts,
                key: key.to_owned(),
            }),
            Error::WriteConflict {
                start_ts,
                conflict_start_ts,
                conflict_commit_ts,
                ref key,
                ref primary,
            } => Some(Error::WriteConflict {
                start_ts,
                conflict_start_ts,
                conflict_commit_ts,
                key: key.to_owned(),
                primary: primary.to_owned(),
            }),
            Error::AlreadyExist { ref key } => Some(Error::AlreadyExist { key: key.clone() }),
            Error::KeyVersion => Some(Error::KeyVersion),
            Error::Committed { commit_ts } => Some(Error::Committed { commit_ts }),
            Error::Io(_) | Error::Other(_) => None,
        }
    }
}

pub type Result<T> = ::std::result::Result<T, Error>;

#[cfg(test)]
pub mod tests {
    use kvproto::kvrpcpb::{Context, IsolationLevel};

    use storage::CF_WRITE;
    use storage::{Engine, Key, Modify, Mutation, Options, ScanMode, Snapshot};

    use super::*;

    fn write<E: Engine>(engine: &E, ctx: &Context, modifies: Vec<Modify>) {
        if !modifies.is_empty() {
            engine.write(ctx, modifies).unwrap();
        }
    }

    pub fn must_get<E: Engine>(engine: &E, key: &[u8], ts: u64, expect: &[u8]) {
        let ctx = Context::new();
        let snapshot = engine.snapshot(&ctx).unwrap();
        let mut reader = MvccReader::new(snapshot, None, true, None, None, IsolationLevel::SI);
        assert_eq!(
            reader.get(&Key::from_raw(key), ts).unwrap().unwrap(),
            expect
        );
    }

    pub fn must_get_rc<E: Engine>(engine: &E, key: &[u8], ts: u64, expect: &[u8]) {
        let ctx = Context::new();
        let snapshot = engine.snapshot(&ctx).unwrap();
        let mut reader = MvccReader::new(snapshot, None, true, None, None, IsolationLevel::RC);
        assert_eq!(
            reader.get(&Key::from_raw(key), ts).unwrap().unwrap(),
            expect
        );
    }

    pub fn must_get_none<E: Engine>(engine: &E, key: &[u8], ts: u64) {
        let ctx = Context::new();
        let snapshot = engine.snapshot(&ctx).unwrap();
        let mut reader = MvccReader::new(snapshot, None, true, None, None, IsolationLevel::SI);
        assert!(reader.get(&Key::from_raw(key), ts).unwrap().is_none());
    }

    pub fn must_get_err<E: Engine>(engine: &E, key: &[u8], ts: u64) {
        let ctx = Context::new();
        let snapshot = engine.snapshot(&ctx).unwrap();
        let mut reader = MvccReader::new(snapshot, None, true, None, None, IsolationLevel::SI);
        assert!(reader.get(&Key::from_raw(key), ts).is_err());
    }

    pub fn must_prewrite_put<E: Engine>(engine: &E, key: &[u8], value: &[u8], pk: &[u8], ts: u64) {
        try_prewrite_put(engine, key, value, pk, ts, false).unwrap();
    }

    pub fn try_prewrite_put<E: Engine>(
        engine: &E,
        key: &[u8],
        value: &[u8],
        pk: &[u8],
        ts: u64,
        should_not_exist: bool,
    ) -> Result<()> {
        let ctx = Context::new();
        let snapshot = engine.snapshot(&ctx).unwrap();
        let mut txn = MvccTxn::new(snapshot, ts, true).unwrap();
        txn.prewrite(
            Mutation::Put((Key::from_raw(key), value.to_vec(), should_not_exist)),
            pk,
            &Options::default(),
<<<<<<< HEAD
        )?;
=======
        )
        .unwrap();
>>>>>>> 0f3f02af
        write(engine, &ctx, txn.into_modifies());
        Ok(())
    }

    pub fn must_prewrite_delete<E: Engine>(engine: &E, key: &[u8], pk: &[u8], ts: u64) {
        let ctx = Context::new();
        let snapshot = engine.snapshot(&ctx).unwrap();
        let mut txn = MvccTxn::new(snapshot, ts, true).unwrap();
        txn.prewrite(
            Mutation::Delete(Key::from_raw(key)),
            pk,
            &Options::default(),
        )
        .unwrap();
        engine.write(&ctx, txn.into_modifies()).unwrap();
    }

    pub fn must_prewrite_lock<E: Engine>(engine: &E, key: &[u8], pk: &[u8], ts: u64) {
        let ctx = Context::new();
        let snapshot = engine.snapshot(&ctx).unwrap();
        let mut txn = MvccTxn::new(snapshot, ts, true).unwrap();
        txn.prewrite(Mutation::Lock(Key::from_raw(key)), pk, &Options::default())
            .unwrap();
        engine.write(&ctx, txn.into_modifies()).unwrap();
    }

    pub fn must_prewrite_lock_err<E: Engine>(engine: &E, key: &[u8], pk: &[u8], ts: u64) {
        let ctx = Context::new();
        let snapshot = engine.snapshot(&ctx).unwrap();
        let mut txn = MvccTxn::new(snapshot, ts, true).unwrap();
        assert!(txn
            .prewrite(Mutation::Lock(Key::from_raw(key)), pk, &Options::default())
            .is_err());
    }

    pub fn must_commit<E: Engine>(engine: &E, key: &[u8], start_ts: u64, commit_ts: u64) {
        let ctx = Context::new();
        let snapshot = engine.snapshot(&ctx).unwrap();
        let mut txn = MvccTxn::new(snapshot, start_ts, true).unwrap();
        txn.commit(Key::from_raw(key), commit_ts).unwrap();
        write(engine, &ctx, txn.into_modifies());
    }

    pub fn must_commit_err<E: Engine>(engine: &E, key: &[u8], start_ts: u64, commit_ts: u64) {
        let ctx = Context::new();
        let snapshot = engine.snapshot(&ctx).unwrap();
        let mut txn = MvccTxn::new(snapshot, start_ts, true).unwrap();
        assert!(txn.commit(Key::from_raw(key), commit_ts).is_err());
    }

    pub fn must_rollback<E: Engine>(engine: &E, key: &[u8], start_ts: u64) {
        let ctx = Context::new();
        let snapshot = engine.snapshot(&ctx).unwrap();
        let mut txn = MvccTxn::new(snapshot, start_ts, true).unwrap();
        txn.collapse_rollback(false);
        txn.rollback(Key::from_raw(key)).unwrap();
        write(engine, &ctx, txn.into_modifies());
    }

    pub fn must_rollback_collapsed<E: Engine>(engine: &E, key: &[u8], start_ts: u64) {
        let ctx = Context::new();
        let snapshot = engine.snapshot(&ctx).unwrap();
        let mut txn = MvccTxn::new(snapshot, start_ts, true).unwrap();
        txn.rollback(Key::from_raw(key)).unwrap();
        write(engine, &ctx, txn.into_modifies());
    }

    pub fn must_rollback_err<E: Engine>(engine: &E, key: &[u8], start_ts: u64) {
        let ctx = Context::new();
        let snapshot = engine.snapshot(&ctx).unwrap();
        let mut txn = MvccTxn::new(snapshot, start_ts, true).unwrap();
        assert!(txn.rollback(Key::from_raw(key)).is_err());
    }

    pub fn must_gc<E: Engine>(engine: &E, key: &[u8], safe_point: u64) {
        let ctx = Context::new();
        let snapshot = engine.snapshot(&ctx).unwrap();
        let mut txn = MvccTxn::new(snapshot, 0, true).unwrap();
        txn.gc(Key::from_raw(key), safe_point).unwrap();
        write(engine, &ctx, txn.into_modifies());
    }

    pub fn must_locked<E: Engine>(engine: &E, key: &[u8], start_ts: u64) {
        let snapshot = engine.snapshot(&Context::new()).unwrap();
        let mut reader = MvccReader::new(snapshot, None, true, None, None, IsolationLevel::SI);
        let lock = reader.load_lock(&Key::from_raw(key)).unwrap().unwrap();
        assert_eq!(lock.ts, start_ts);
    }

    pub fn must_unlocked<E: Engine>(engine: &E, key: &[u8]) {
        let snapshot = engine.snapshot(&Context::new()).unwrap();
        let mut reader = MvccReader::new(snapshot, None, true, None, None, IsolationLevel::SI);
        assert!(reader.load_lock(&Key::from_raw(key)).unwrap().is_none());
    }

    pub fn must_written<E: Engine>(
        engine: &E,
        key: &[u8],
        start_ts: u64,
        commit_ts: u64,
        tp: WriteType,
    ) {
        let snapshot = engine.snapshot(&Context::new()).unwrap();
        let k = Key::from_raw(key).append_ts(commit_ts);
        let v = snapshot.get_cf(CF_WRITE, &k).unwrap().unwrap();
        let write = Write::parse(&v).unwrap();
        assert_eq!(write.start_ts, start_ts);
        assert_eq!(write.write_type, tp);
    }

    pub fn must_seek_write_none<E: Engine>(engine: &E, key: &[u8], ts: u64) {
        let snapshot = engine.snapshot(&Context::new()).unwrap();
        let mut reader = MvccReader::new(snapshot, None, true, None, None, IsolationLevel::SI);
        assert!(reader
            .seek_write(&Key::from_raw(key), ts)
            .unwrap()
            .is_none());
    }

    pub fn must_seek_write<E: Engine>(
        engine: &E,
        key: &[u8],
        ts: u64,
        start_ts: u64,
        commit_ts: u64,
        write_type: WriteType,
    ) {
        let snapshot = engine.snapshot(&Context::new()).unwrap();
        let mut reader = MvccReader::new(snapshot, None, true, None, None, IsolationLevel::SI);
        let (t, write) = reader.seek_write(&Key::from_raw(key), ts).unwrap().unwrap();
        assert_eq!(t, commit_ts);
        assert_eq!(write.start_ts, start_ts);
        assert_eq!(write.write_type, write_type);
    }

    pub fn must_reverse_seek_write_none<E: Engine>(engine: &E, key: &[u8], ts: u64) {
        let snapshot = engine.snapshot(&Context::new()).unwrap();
        let mut reader = MvccReader::new(snapshot, None, true, None, None, IsolationLevel::SI);
        assert!(reader
            .reverse_seek_write(&Key::from_raw(key), ts)
            .unwrap()
            .is_none());
    }

    pub fn must_reverse_seek_write<E: Engine>(
        engine: &E,
        key: &[u8],
        ts: u64,
        start_ts: u64,
        commit_ts: u64,
        write_type: WriteType,
    ) {
        let snapshot = engine.snapshot(&Context::new()).unwrap();
        let mut reader = MvccReader::new(snapshot, None, true, None, None, IsolationLevel::SI);
        let (t, write) = reader
            .reverse_seek_write(&Key::from_raw(key), ts)
            .unwrap()
            .unwrap();
        assert_eq!(t, commit_ts);
        assert_eq!(write.start_ts, start_ts);
        assert_eq!(write.write_type, write_type);
    }

    pub fn must_get_commit_ts<E: Engine>(engine: &E, key: &[u8], start_ts: u64, commit_ts: u64) {
        let snapshot = engine.snapshot(&Context::new()).unwrap();
        let mut reader = MvccReader::new(snapshot, None, true, None, None, IsolationLevel::SI);
        let (ts, write_type) = reader
            .get_txn_commit_info(&Key::from_raw(key), start_ts)
            .unwrap()
            .unwrap();
        assert_ne!(write_type, WriteType::Rollback);
        assert_eq!(ts, commit_ts);
    }

    pub fn must_get_commit_ts_none<E: Engine>(engine: &E, key: &[u8], start_ts: u64) {
        let snapshot = engine.snapshot(&Context::new()).unwrap();
        let mut reader = MvccReader::new(snapshot, None, true, None, None, IsolationLevel::SI);

        let ret = reader.get_txn_commit_info(&Key::from_raw(key), start_ts);
        assert!(ret.is_ok());
        match ret.unwrap() {
            None => {}
            Some((_, write_type)) => {
                assert_eq!(write_type, WriteType::Rollback);
            }
        }
    }

    pub fn must_get_rollback_ts<E: Engine>(engine: &E, key: &[u8], start_ts: u64) {
        let snapshot = engine.snapshot(&Context::new()).unwrap();
        let mut reader = MvccReader::new(snapshot, None, true, None, None, IsolationLevel::SI);

        let (ts, write_type) = reader
            .get_txn_commit_info(&Key::from_raw(key), start_ts)
            .unwrap()
            .unwrap();
        assert_eq!(ts, start_ts);
        assert_eq!(write_type, WriteType::Rollback);
    }

    pub fn must_get_rollback_ts_none<E: Engine>(engine: &E, key: &[u8], start_ts: u64) {
        let snapshot = engine.snapshot(&Context::new()).unwrap();
        let mut reader = MvccReader::new(snapshot, None, true, None, None, IsolationLevel::SI);

        let ret = reader
            .get_txn_commit_info(&Key::from_raw(key), start_ts)
            .unwrap();
        assert_eq!(ret, None);
    }

    pub fn must_scan_keys<E: Engine>(
        engine: &E,
        start: Option<&[u8]>,
        limit: usize,
        keys: Vec<&[u8]>,
        next_start: Option<&[u8]>,
    ) {
        let expect = (
            keys.into_iter().map(Key::from_raw).collect(),
            next_start.map(|x| Key::from_raw(x).append_ts(0)),
        );
        let snapshot = engine.snapshot(&Context::new()).unwrap();
        let mut reader = MvccReader::new(
            snapshot,
            Some(ScanMode::Mixed),
            false,
            None,
            None,
            IsolationLevel::SI,
        );
        assert_eq!(
            reader.scan_keys(start.map(Key::from_raw), limit).unwrap(),
            expect
        );
    }
}<|MERGE_RESOLUTION|>--- conflicted
+++ resolved
@@ -200,12 +200,7 @@
             Mutation::Put((Key::from_raw(key), value.to_vec(), should_not_exist)),
             pk,
             &Options::default(),
-<<<<<<< HEAD
         )?;
-=======
-        )
-        .unwrap();
->>>>>>> 0f3f02af
         write(engine, &ctx, txn.into_modifies());
         Ok(())
     }
