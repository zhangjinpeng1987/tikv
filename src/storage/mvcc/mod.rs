--- conflicted
+++ resolved
@@ -343,11 +343,7 @@
 pub mod tests {
     use kvproto::kvrpcpb::{Context, IsolationLevel};
 
-<<<<<<< HEAD
-    use crate::storage::{Engine, Key, Modify, Mutation, Options, Snapshot};
-=======
-    use crate::storage::{Engine, Key, Modify, Mutation, Options, ScanMode, Snapshot, TxnStatus};
->>>>>>> 1aae7209
+    use crate::storage::{Engine, Key, Modify, Mutation, Options, Snapshot, TxnStatus};
     use engine::CF_WRITE;
 
     use super::*;
@@ -982,44 +978,12 @@
         assert_eq!(write.write_type, tp);
     }
 
-<<<<<<< HEAD
-    pub fn must_get_commit_ts<E: Engine>(engine: &E, key: &[u8], start_ts: u64, commit_ts: u64) {
-=======
-    pub fn must_seek_write_none<E: Engine>(engine: &E, key: &[u8], ts: impl Into<TimeStamp>) {
-        let snapshot = engine.snapshot(&Context::default()).unwrap();
-        let mut reader = MvccReader::new(snapshot, None, true, IsolationLevel::Si);
-        assert!(reader
-            .seek_write(&Key::from_raw(key), ts.into())
-            .unwrap()
-            .is_none());
-    }
-
-    pub fn must_seek_write<E: Engine>(
-        engine: &E,
-        key: &[u8],
-        ts: impl Into<TimeStamp>,
+    pub fn must_get_commit_ts<E: Engine>(
+        engine: &E,
+        key: &[u8],
         start_ts: impl Into<TimeStamp>,
         commit_ts: impl Into<TimeStamp>,
-        write_type: WriteType,
-    ) {
-        let snapshot = engine.snapshot(&Context::default()).unwrap();
-        let mut reader = MvccReader::new(snapshot, None, true, IsolationLevel::Si);
-        let (t, write) = reader
-            .seek_write(&Key::from_raw(key), ts.into())
-            .unwrap()
-            .unwrap();
-        assert_eq!(t, commit_ts.into());
-        assert_eq!(write.start_ts, start_ts.into());
-        assert_eq!(write.write_type, write_type);
-    }
-
-    pub fn must_get_commit_ts<E: Engine>(
-        engine: &E,
-        key: &[u8],
-        start_ts: impl Into<TimeStamp>,
-        commit_ts: impl Into<TimeStamp>,
-    ) {
->>>>>>> 1aae7209
+    ) {
         let snapshot = engine.snapshot(&Context::default()).unwrap();
         let mut reader = MvccReader::new(snapshot, None, true, IsolationLevel::Si);
         let (ts, write_type) = reader
@@ -1074,8 +1038,6 @@
             .unwrap();
         assert_eq!(ret, None);
     }
-<<<<<<< HEAD
-=======
 
     pub fn must_get_rollback_protected<E: Engine>(
         engine: &E,
@@ -1087,66 +1049,12 @@
         let mut reader = MvccReader::new(snapshot, None, true, IsolationLevel::Si);
 
         let start_ts = start_ts.into();
-        let (ts, write) = reader
-            .seek_write(&Key::from_raw(key), start_ts)
+        let write = reader
+            .seek_rollback(&Key::from_raw(key), start_ts)
             .unwrap()
             .unwrap();
-        assert_eq!(ts, start_ts);
+        assert_eq!(write.start_ts, start_ts);
         assert_eq!(write.write_type, WriteType::Rollback);
         assert_eq!(write.as_ref().is_protected(), protected);
     }
-
-    pub fn must_scan_keys<E: Engine>(
-        engine: &E,
-        start: Option<&[u8]>,
-        limit: usize,
-        keys: Vec<&[u8]>,
-        next_start: Option<&[u8]>,
-    ) {
-        let expect = (
-            keys.into_iter().map(Key::from_raw).collect(),
-            next_start.map(|x| Key::from_raw(x).append_ts(TimeStamp::zero())),
-        );
-        let snapshot = engine.snapshot(&Context::default()).unwrap();
-        let mut reader =
-            MvccReader::new(snapshot, Some(ScanMode::Mixed), false, IsolationLevel::Si);
-        assert_eq!(
-            reader.scan_keys(start.map(Key::from_raw), limit).unwrap(),
-            expect
-        );
-    }
-
-    #[test]
-    fn test_ts_set() {
-        let s = TsSet::new(vec![]);
-        assert_eq!(s, TsSet::Empty);
-        assert!(!s.contains(1.into()));
-
-        let s = TsSet::vec(vec![]);
-        assert_eq!(s, TsSet::Empty);
-
-        let s = TsSet::from_u64s(vec![1, 2]);
-        assert_eq!(s, TsSet::Vec(Arc::new(vec![1.into(), 2.into()])));
-        assert!(s.contains(1.into()));
-        assert!(s.contains(2.into()));
-        assert!(!s.contains(3.into()));
-
-        let s2 = TsSet::vec(vec![1.into(), 2.into()]);
-        assert_eq!(s2, s);
-
-        let big_ts_list: Vec<TimeStamp> =
-            (0..=TS_SET_USE_VEC_LIMIT as u64).map(Into::into).collect();
-        let s = TsSet::new(big_ts_list.clone());
-        assert_eq!(
-            s,
-            TsSet::Set(Arc::new(big_ts_list.clone().into_iter().collect()))
-        );
-        assert!(s.contains(1.into()));
-        assert!(s.contains((TS_SET_USE_VEC_LIMIT as u64).into()));
-        assert!(!s.contains((TS_SET_USE_VEC_LIMIT as u64 + 1).into()));
-
-        let s = TsSet::vec(big_ts_list.clone());
-        assert_eq!(s, TsSet::Vec(Arc::new(big_ts_list)));
-    }
->>>>>>> 1aae7209
 }