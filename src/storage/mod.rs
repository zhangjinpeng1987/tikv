// Copyright 2016 TiKV Project Authors. Licensed under Apache-2.0.

pub mod config;
pub mod gc_worker;
pub mod kv;
pub mod lock_manager;
mod metrics;
pub mod mvcc;
pub mod readpool_impl;
pub mod txn;
pub mod types;

use std::fmt::{self, Debug, Display, Formatter};
use std::io::Error as IoError;
use std::sync::{atomic, Arc, Mutex};
use std::{cmp, error, u64};

use engine::rocks::DB;
use engine::{IterOption, DATA_KEY_PREFIX_LEN};
use futures::{future, Future};
use kvproto::errorpb;
use kvproto::kvrpcpb::{CommandPri, Context, KeyRange, LockInfo};

use crate::server::readpool::{self, Builder as ReadPoolBuilder, ReadPool};
use crate::server::ServerRaftStoreRouter;
use tikv_util::collections::HashMap;

use self::gc_worker::GCWorker;
use self::metrics::*;
use self::mvcc::Lock;

pub use self::config::{BlockCacheConfig, Config, DEFAULT_DATA_DIR, DEFAULT_ROCKSDB_SUB_DIR};
pub use self::gc_worker::{AutoGCConfig, GCSafePointProvider};
pub use self::kv::raftkv::RaftKv;
pub use self::kv::{
    destroy_tls_engine, set_tls_engine, with_tls_engine, CFStatistics, Cursor, CursorBuilder,
    Engine, Error as EngineError, FlowStatistics, Iterator, Modify, RegionInfoProvider,
    RocksEngine, ScanMode, Snapshot, Statistics, StatisticsSummary, TestEngineBuilder,
};
use self::lock_manager::{DetectorScheduler, WaiterMgrScheduler};
pub use self::mvcc::Scanner as StoreScanner;
pub use self::readpool_impl::*;
use self::txn::scheduler::Scheduler as TxnScheduler;
pub use self::txn::{FixtureStore, FixtureStoreScanner};
pub use self::txn::{Msg, Scanner, Scheduler, SnapshotStore, Store};
pub use self::types::{Key, KvPair, MvccInfo, Value};
pub type Callback<T> = Box<dyn FnOnce(Result<T>) + Send>;

// Short value max len must <= 255.
pub const SHORT_VALUE_MAX_LEN: usize = 64;
pub const SHORT_VALUE_PREFIX: u8 = b'v';
pub const FOR_UPDATE_TS_PREFIX: u8 = b'f';
pub const TXN_SIZE_PREFIX: u8 = b't';

use engine::{CfName, ALL_CFS, CF_DEFAULT, CF_LOCK, CF_WRITE, DATA_CFS};

pub fn is_short_value(value: &[u8]) -> bool {
    value.len() <= SHORT_VALUE_MAX_LEN
}

#[derive(Debug, Clone)]
pub enum Mutation {
    Put((Key, Value)),
    Delete(Key),
    Lock(Key),
    Insert((Key, Value)), // has a constraint that key should not exist.
}

#[allow(clippy::match_same_arms)]
impl Mutation {
    pub fn key(&self) -> &Key {
        match *self {
            Mutation::Put((ref key, _)) => key,
            Mutation::Delete(ref key) => key,
            Mutation::Lock(ref key) => key,
            Mutation::Insert((ref key, _)) => key,
        }
    }
}

pub enum StorageCb {
    Boolean(Callback<()>),
    Booleans(Callback<Vec<Result<()>>>),
    MvccInfoByKey(Callback<MvccInfo>),
    MvccInfoByStartTs(Callback<Option<(Key, MvccInfo)>>),
    Locks(Callback<Vec<LockInfo>>),
}

pub enum Command {
    Prewrite {
        ctx: Context,
        mutations: Vec<Mutation>,
        primary: Vec<u8>,
        start_ts: u64,
        options: Options,
    },
    AcquirePessimisticLock {
        ctx: Context,
        keys: Vec<(Key, bool)>,
        primary: Vec<u8>,
        start_ts: u64,
        options: Options,
    },
    Commit {
        ctx: Context,
        keys: Vec<Key>,
        lock_ts: u64,
        commit_ts: u64,
    },
    Cleanup {
        ctx: Context,
        key: Key,
        start_ts: u64,
    },
    Rollback {
        ctx: Context,
        keys: Vec<Key>,
        start_ts: u64,
    },
    PessimisticRollback {
        ctx: Context,
        keys: Vec<Key>,
        start_ts: u64,
        for_update_ts: u64,
    },
    ScanLock {
        ctx: Context,
        max_ts: u64,
        start_key: Option<Key>,
        limit: usize,
    },
    ResolveLock {
        ctx: Context,
        txn_status: HashMap<u64, u64>,
        scan_key: Option<Key>,
        key_locks: Vec<(Key, Lock)>,
    },
    ResolveLockLite {
        ctx: Context,
        start_ts: u64,
        commit_ts: u64,
        resolve_keys: Vec<Key>,
    },
    DeleteRange {
        ctx: Context,
        start_key: Key,
        end_key: Key,
    },
    // only for test, keep the latches of keys for a while
    Pause {
        ctx: Context,
        keys: Vec<Key>,
        duration: u64,
    },
    MvccByKey {
        ctx: Context,
        key: Key,
    },
    MvccByStartTs {
        ctx: Context,
        start_ts: u64,
    },
}

impl Display for Command {
    fn fmt(&self, f: &mut Formatter<'_>) -> fmt::Result {
        match *self {
            Command::Prewrite {
                ref ctx,
                ref mutations,
                start_ts,
                ..
            } => write!(
                f,
                "kv::command::prewrite mutations({}) @ {} | {:?}",
                mutations.len(),
                start_ts,
                ctx
            ),
            Command::AcquirePessimisticLock {
                ref ctx,
                ref keys,
                start_ts,
                ref options,
                ..
            } => write!(
                f,
                "kv::command::acquirepessimisticlock keys({}) @ {} {} | {:?}",
                keys.len(),
                start_ts,
                options.for_update_ts,
                ctx
            ),
            Command::Commit {
                ref ctx,
                ref keys,
                lock_ts,
                commit_ts,
                ..
            } => write!(
                f,
                "kv::command::commit {} {} -> {} | {:?}",
                keys.len(),
                lock_ts,
                commit_ts,
                ctx
            ),
            Command::Cleanup {
                ref ctx,
                ref key,
                start_ts,
                ..
            } => write!(f, "kv::command::cleanup {} @ {} | {:?}", key, start_ts, ctx),
            Command::Rollback {
                ref ctx,
                ref keys,
                start_ts,
                ..
            } => write!(
                f,
                "kv::command::rollback keys({}) @ {} | {:?}",
                keys.len(),
                start_ts,
                ctx
            ),
            Command::PessimisticRollback {
                ref ctx,
                ref keys,
                start_ts,
                for_update_ts,
            } => write!(
                f,
                "kv::command::pessimistic_rollback keys({}) @ {} {} | {:?}",
                keys.len(),
                start_ts,
                for_update_ts,
                ctx
            ),
            Command::ScanLock {
                ref ctx,
                max_ts,
                ref start_key,
                limit,
                ..
            } => write!(
                f,
                "kv::scan_lock {:?} {} @ {} | {:?}",
                start_key, limit, max_ts, ctx
            ),
            Command::ResolveLock { .. } => write!(f, "kv::resolve_lock"),
            Command::ResolveLockLite { .. } => write!(f, "kv::resolve_lock_lite"),
            Command::DeleteRange {
                ref ctx,
                ref start_key,
                ref end_key,
            } => write!(
                f,
                "kv::command::delete range [{:?}, {:?}) | {:?}",
                start_key, end_key, ctx
            ),
            Command::Pause {
                ref ctx,
                ref keys,
                duration,
            } => write!(
                f,
                "kv::command::pause keys:({}) {} ms | {:?}",
                keys.len(),
                duration,
                ctx
            ),
            Command::MvccByKey { ref ctx, ref key } => {
                write!(f, "kv::command::mvccbykey {:?} | {:?}", key, ctx)
            }
            Command::MvccByStartTs {
                ref ctx,
                ref start_ts,
            } => write!(f, "kv::command::mvccbystartts {:?} | {:?}", start_ts, ctx),
        }
    }
}

impl Debug for Command {
    fn fmt(&self, f: &mut Formatter<'_>) -> fmt::Result {
        write!(f, "{}", self)
    }
}

pub const CMD_TAG_GC: &str = "gc";
pub const CMD_TAG_UNSAFE_DESTROY_RANGE: &str = "unsafe_destroy_range";

impl Command {
    pub fn readonly(&self) -> bool {
        match *self {
            Command::ScanLock { .. } |
            // DeleteRange only called by DDL bg thread after table is dropped and
            // must guarantee that there is no other read or write on these keys, so
            // we can treat DeleteRange as readonly Command.
            Command::DeleteRange { .. } |
            Command::MvccByKey { .. } |
            Command::MvccByStartTs { .. } => true,
            Command::ResolveLock { ref key_locks, .. } => key_locks.is_empty(),
            _ => false,
        }
    }

    pub fn priority(&self) -> CommandPri {
        self.get_context().get_priority()
    }

    pub fn is_sys_cmd(&self) -> bool {
        match *self {
            Command::ScanLock { .. }
            | Command::ResolveLock { .. }
            | Command::ResolveLockLite { .. } => true,
            _ => false,
        }
    }

    pub fn priority_tag(&self) -> CommandPriority {
        match self.get_context().get_priority() {
            CommandPri::Low => CommandPriority::low,
            CommandPri::Normal => CommandPriority::normal,
            CommandPri::High => CommandPriority::high,
        }
    }

    pub fn need_flow_control(&self) -> bool {
        !self.readonly() && self.priority() != CommandPri::High
    }

    pub fn tag(&self) -> CommandKind {
        match *self {
<<<<<<< HEAD
            Command::Prewrite { .. } => CommandKind::prewrite,
            Command::AcquirePessimisticLock { .. } => CommandKind::pessimistic_lock,
            Command::Commit { .. } => CommandKind::commit,
            Command::Cleanup { .. } => CommandKind::cleanup,
            Command::Rollback { .. } => CommandKind::rollback,
            Command::ScanLock { .. } => CommandKind::scan_lock,
            Command::ResolveLock { .. } => CommandKind::resolve_lock,
            Command::ResolveLockLite { .. } => CommandKind::resolve_lock_lite,
            Command::DeleteRange { .. } => CommandKind::delete_range,
            Command::Pause { .. } => CommandKind::pause,
            Command::MvccByKey { .. } => CommandKind::key_mvcc,
            Command::MvccByStartTs { .. } => CommandKind::start_ts_mvcc,
=======
            Command::Prewrite { .. } => "prewrite",
            Command::AcquirePessimisticLock { .. } => "acquire_pessimistic_lock",
            Command::Commit { .. } => "commit",
            Command::Cleanup { .. } => "cleanup",
            Command::Rollback { .. } => "rollback",
            Command::PessimisticRollback { .. } => "pessimistic_rollback",
            Command::ScanLock { .. } => "scan_lock",
            Command::ResolveLock { .. } => "resolve_lock",
            Command::ResolveLockLite { .. } => "resolve_lock_lite",
            Command::DeleteRange { .. } => "delete_range",
            Command::Pause { .. } => "pause",
            Command::MvccByKey { .. } => "key_mvcc",
            Command::MvccByStartTs { .. } => "start_ts_mvcc",
>>>>>>> bd197bb5
        }
    }

    pub fn ts(&self) -> u64 {
        match *self {
            Command::Prewrite { start_ts, .. }
            | Command::AcquirePessimisticLock { start_ts, .. }
            | Command::Cleanup { start_ts, .. }
            | Command::Rollback { start_ts, .. }
            | Command::PessimisticRollback { start_ts, .. }
            | Command::MvccByStartTs { start_ts, .. } => start_ts,
            Command::Commit { lock_ts, .. } => lock_ts,
            Command::ScanLock { max_ts, .. } => max_ts,
            Command::ResolveLockLite { start_ts, .. } => start_ts,
            Command::ResolveLock { .. }
            | Command::DeleteRange { .. }
            | Command::Pause { .. }
            | Command::MvccByKey { .. } => 0,
        }
    }

    pub fn get_context(&self) -> &Context {
        match *self {
            Command::Prewrite { ref ctx, .. }
            | Command::AcquirePessimisticLock { ref ctx, .. }
            | Command::Commit { ref ctx, .. }
            | Command::Cleanup { ref ctx, .. }
            | Command::Rollback { ref ctx, .. }
            | Command::PessimisticRollback { ref ctx, .. }
            | Command::ScanLock { ref ctx, .. }
            | Command::ResolveLock { ref ctx, .. }
            | Command::ResolveLockLite { ref ctx, .. }
            | Command::DeleteRange { ref ctx, .. }
            | Command::Pause { ref ctx, .. }
            | Command::MvccByKey { ref ctx, .. }
            | Command::MvccByStartTs { ref ctx, .. } => ctx,
        }
    }

    pub fn mut_context(&mut self) -> &mut Context {
        match *self {
            Command::Prewrite { ref mut ctx, .. }
            | Command::AcquirePessimisticLock { ref mut ctx, .. }
            | Command::Commit { ref mut ctx, .. }
            | Command::Cleanup { ref mut ctx, .. }
            | Command::Rollback { ref mut ctx, .. }
            | Command::PessimisticRollback { ref mut ctx, .. }
            | Command::ScanLock { ref mut ctx, .. }
            | Command::ResolveLock { ref mut ctx, .. }
            | Command::ResolveLockLite { ref mut ctx, .. }
            | Command::DeleteRange { ref mut ctx, .. }
            | Command::Pause { ref mut ctx, .. }
            | Command::MvccByKey { ref mut ctx, .. }
            | Command::MvccByStartTs { ref mut ctx, .. } => ctx,
        }
    }

    pub fn write_bytes(&self) -> usize {
        let mut bytes = 0;
        match *self {
            Command::Prewrite { ref mutations, .. } => {
                for m in mutations {
                    match *m {
                        Mutation::Put((ref key, ref value))
                        | Mutation::Insert((ref key, ref value)) => {
                            bytes += key.as_encoded().len();
                            bytes += value.len();
                        }
                        Mutation::Delete(ref key) | Mutation::Lock(ref key) => {
                            bytes += key.as_encoded().len();
                        }
                    }
                }
            }
            Command::AcquirePessimisticLock { ref keys, .. } => {
                for (key, _) in keys {
                    bytes += key.as_encoded().len();
                }
            }
            Command::Commit { ref keys, .. }
            | Command::Rollback { ref keys, .. }
            | Command::PessimisticRollback { ref keys, .. }
            | Command::Pause { ref keys, .. } => {
                for key in keys {
                    bytes += key.as_encoded().len();
                }
            }
            Command::ResolveLock { ref key_locks, .. } => {
                for lock in key_locks {
                    bytes += lock.0.as_encoded().len();
                }
            }
            Command::ResolveLockLite {
                ref resolve_keys, ..
            } => {
                for k in resolve_keys {
                    bytes += k.as_encoded().len();
                }
            }
            Command::Cleanup { ref key, .. } => {
                bytes += key.as_encoded().len();
            }
            _ => {}
        }
        bytes
    }
}

#[derive(Clone, Default)]
pub struct Options {
    pub lock_ttl: u64,
    pub skip_constraint_check: bool,
    pub key_only: bool,
    pub reverse_scan: bool,
    pub is_first_lock: bool,
    pub for_update_ts: u64,
    pub is_pessimistic_lock: Vec<bool>,
    // How many keys this transaction involved.
    pub txn_size: u64,
}

impl Options {
    pub fn new(lock_ttl: u64, skip_constraint_check: bool, key_only: bool) -> Options {
        Options {
            lock_ttl,
            skip_constraint_check,
            key_only,
            reverse_scan: false,
            is_first_lock: false,
            for_update_ts: 0,
            is_pessimistic_lock: vec![],
            txn_size: 0,
        }
    }

    pub fn reverse_scan(mut self) -> Options {
        self.reverse_scan = true;
        self
    }
}

/// A builder to build a temporary `Storage<E>`.
///
/// Only used for test purpose.
#[must_use]
pub struct TestStorageBuilder<E: Engine> {
    engine: E,
    config: Config,
    local_storage: Option<Arc<DB>>,
    raft_store_router: Option<ServerRaftStoreRouter>,
}

impl TestStorageBuilder<RocksEngine> {
    /// Build `Storage<RocksEngine>`.
    pub fn new() -> Self {
        Self {
            engine: TestEngineBuilder::new().build().unwrap(),
            config: Config::default(),
            local_storage: None,
            raft_store_router: None,
        }
    }
}

impl<E: Engine> TestStorageBuilder<E> {
    pub fn from_engine(engine: E) -> Self {
        Self {
            engine,
            config: Config::default(),
            local_storage: None,
            raft_store_router: None,
        }
    }

    /// Customize the config of the `Storage`.
    ///
    /// By default, `Config::default()` will be used.
    pub fn config(mut self, config: Config) -> Self {
        self.config = config;
        self
    }

    /// Set local storage for GCWorker.
    ///
    /// By default, `None` will be used.
    pub fn local_storage(mut self, local_storage: Arc<DB>) -> Self {
        self.local_storage = Some(local_storage);
        self
    }

    /// Set raft store router for GCWorker.
    ///
    /// By default, `None` will be used.
    pub fn raft_store_router(mut self, raft_store_router: ServerRaftStoreRouter) -> Self {
        self.raft_store_router = Some(raft_store_router);
        self
    }

    /// Build a `Storage<E>`.
    pub fn build(self) -> Result<Storage<E>> {
        let engine = Arc::new(Mutex::new(self.engine.clone()));
        let read_pool = ReadPoolBuilder::from_config(&readpool::Config::default_for_test())
            .after_start(move || set_tls_engine(engine.lock().unwrap().clone()))
            .before_stop(|| destroy_tls_engine::<E>())
            .build();
        Storage::from_engine(
            self.engine,
            &self.config,
            read_pool,
            self.local_storage,
            self.raft_store_router,
            None,
            None,
        )
    }
}

/// `Storage` implements transactional KV APIs and raw KV APIs on a given `Engine`. An `Engine`
/// provides low level KV functionality. `Engine` has multiple implementations. When a TiKV server
/// is running, a `RaftKv` will be the underlying `Engine` of `Storage`. The other two types of
/// engines are for test purpose.
///
/// `Storage` is reference counted and cloning `Storage` will just increase the reference counter.
/// Storage resources (i.e. threads, engine) will be released when all references are dropped.
///
/// Notice that read and write methods may not be performed over full data in most cases, i.e. when
/// underlying engine is `RaftKv`, which limits data access in the range of a single region
/// according to specified `ctx` parameter. However, `async_unsafe_destroy_range` is the only
/// exception. It's always performed on the whole TiKV.
///
/// Operations of `Storage` can be divided into two types: MVCC operations and raw operations.
/// MVCC operations uses MVCC keys, which usually consist of several physical keys in different
/// CFs. In default CF and write CF, the key will be memcomparable-encoded and append the timestamp
/// to it, so that multiple versions can be saved at the same time.
/// Raw operations use raw keys, which are saved directly to the engine without memcomparable-
/// encoding and appending timestamp.
pub struct Storage<E: Engine> {
    // TODO: Too many Arcs, would be slow when clone.
    engine: E,

    sched: TxnScheduler<E>,

    /// The thread pool used to run most read operations.
    read_pool: ReadPool,

    /// Used to handle requests related to GC.
    gc_worker: GCWorker<E>,

    /// How many strong references. Thread pool and workers will be stopped
    /// once there are no more references.
    refs: Arc<atomic::AtomicUsize>,

    // Fields below are storage configurations.
    max_key_size: usize,

    pessimistic_txn_enabled: bool,
}

impl<E: Engine> Clone for Storage<E> {
    #[inline]
    fn clone(&self) -> Self {
        let refs = self.refs.fetch_add(1, atomic::Ordering::SeqCst);

        trace!(
            "Storage referenced"; "original_ref" => refs
        );

        Self {
            engine: self.engine.clone(),
            sched: self.sched.clone(),
            read_pool: self.read_pool.clone(),
            gc_worker: self.gc_worker.clone(),
            refs: self.refs.clone(),
            max_key_size: self.max_key_size,
            pessimistic_txn_enabled: self.pessimistic_txn_enabled,
        }
    }
}

impl<E: Engine> Drop for Storage<E> {
    #[inline]
    fn drop(&mut self) {
        let refs = self.refs.fetch_sub(1, atomic::Ordering::SeqCst);

        trace!(
            "Storage de-referenced"; "original_ref" => refs
        );

        if refs != 1 {
            return;
        }

        let r = self.gc_worker.stop();
        if let Err(e) = r {
            error!("Failed to stop gc_worker:"; "err" => ?e);
        }

        info!("Storage stopped.");
    }
}

impl<E: Engine> Storage<E> {
    /// Create a `Storage` from given engine.
    pub fn from_engine(
        engine: E,
        config: &Config,
        read_pool: ReadPool,
        local_storage: Option<Arc<DB>>,
        raft_store_router: Option<ServerRaftStoreRouter>,
        waiter_mgr_scheduler: Option<WaiterMgrScheduler>,
        detector_scheduler: Option<DetectorScheduler>,
    ) -> Result<Self> {
        let pessimistic_txn_enabled =
            waiter_mgr_scheduler.is_some() && detector_scheduler.is_some();
        let sched = TxnScheduler::new(
            engine.clone(),
            waiter_mgr_scheduler,
            detector_scheduler,
            config.scheduler_concurrency,
            config.scheduler_worker_pool_size,
            config.scheduler_pending_write_threshold.0 as usize,
        );
        let mut gc_worker = GCWorker::new(
            engine.clone(),
            local_storage,
            raft_store_router,
            config.gc_ratio_threshold,
        );

        gc_worker.start()?;

        info!("Storage started.");

        Ok(Storage {
            engine,
            sched,
            read_pool,
            gc_worker,
            refs: Arc::new(atomic::AtomicUsize::new(1)),
            max_key_size: config.max_key_size,
            pessimistic_txn_enabled,
        })
    }

    /// Starts running GC automatically.
    pub fn start_auto_gc<S: GCSafePointProvider, R: RegionInfoProvider>(
        &self,
        cfg: AutoGCConfig<S, R>,
    ) -> Result<()> {
        self.gc_worker.start_auto_gc(cfg)
    }

    /// Get the underlying `Engine` of the `Storage`.
    pub fn get_engine(&self) -> E {
        self.engine.clone()
    }

    /// Schedule a command to the transaction scheduler. `cb` will be invoked after finishing
    /// running the command.
    #[inline]
    fn schedule(&self, cmd: Command, cb: StorageCb) -> Result<()> {
        fail_point!("storage_drop_message", |_| Ok(()));
        self.sched.run_cmd(cmd, cb);
        Ok(())
    }

    /// Get a snapshot of `engine`.
    fn async_snapshot(engine: &E, ctx: &Context) -> impl Future<Item = E::Snap, Error = Error> {
        let (callback, future) = tikv_util::future::paired_future_callback();
        let val = engine.async_snapshot(ctx, callback);

        future::result(val)
            .and_then(|_| future.map_err(|cancel| EngineError::Other(box_err!(cancel))))
            .and_then(|(_ctx, result)| result)
            // map storage::kv::Error -> storage::txn::Error -> storage::Error
            .map_err(txn::Error::from)
            .map_err(Error::from)
    }

    /// Get value of the given key from a snapshot. Only writes that are committed before `start_ts`
    /// is visible.
    pub fn async_get(
        &self,
        ctx: Context,
        key: Key,
        start_ts: u64,
    ) -> impl Future<Item = Option<Value>, Error = Error> {
        const CMD: &str = "get";
        let priority = readpool::Priority::from(ctx.get_priority());

        let res = self.read_pool.spawn_handle(priority, move || {
            tls_collect_command_count(CMD, priority);
            let command_duration = tikv_util::time::Instant::now_coarse();

            with_tls_engine(|engine| {
                Self::async_snapshot(engine, &ctx)
                    .and_then(move |snapshot: E::Snap| {
                        tls_processing_read_observe_duration(CMD, || {
                            let mut statistics = Statistics::default();
                            let snap_store = SnapshotStore::new(
                                snapshot,
                                start_ts,
                                ctx.get_isolation_level(),
                                !ctx.get_not_fill_cache(),
                            );
                            let result = snap_store
                                .get(&key, &mut statistics)
                                // map storage::txn::Error -> storage::Error
                                .map_err(Error::from)
                                .map(|r| {
                                    tls_collect_key_reads(CMD, 1);
                                    r
                                });

                            tls_collect_scan_count(CMD, &statistics);
                            tls_collect_read_flow(ctx.get_region_id(), &statistics);

                            result
                        })
                    })
                    .then(move |r| {
                        tls_collect_command_duration(CMD, command_duration.elapsed());
                        r
                    })
            })
        });

        future::result(res)
            .map_err(|_| Error::SchedTooBusy)
            .flatten()
    }

    /// Get values of a set of keys in a batch from the snapshot. Only writes that are committed
    /// before `start_ts` is visible.
    pub fn async_batch_get(
        &self,
        ctx: Context,
        keys: Vec<Key>,
        start_ts: u64,
    ) -> impl Future<Item = Vec<Result<KvPair>>, Error = Error> {
        const CMD: &str = "batch_get";
        let priority = readpool::Priority::from(ctx.get_priority());

        let res = self.read_pool.spawn_handle(priority, move || {
            tls_collect_command_count(CMD, priority);
            let command_duration = tikv_util::time::Instant::now_coarse();

            with_tls_engine(|engine| {
                Self::async_snapshot(engine, &ctx)
                    .and_then(move |snapshot: E::Snap| {
                        tls_processing_read_observe_duration(CMD, || {
                            let mut statistics = Statistics::default();
                            let snap_store = SnapshotStore::new(
                                snapshot,
                                start_ts,
                                ctx.get_isolation_level(),
                                !ctx.get_not_fill_cache(),
                            );
                            let kv_pairs: Vec<_> = snap_store
                                .batch_get(&keys, &mut statistics)
                                .into_iter()
                                .zip(keys)
                                .filter(|&(ref v, ref _k)| {
                                    !(v.is_ok() && v.as_ref().unwrap().is_none())
                                })
                                .map(|(v, k)| match v {
                                    Ok(Some(x)) => Ok((k.into_raw().unwrap(), x)),
                                    Err(e) => Err(Error::from(e)),
                                    _ => unreachable!(),
                                })
                                .collect();

                            tls_collect_key_reads(CMD, kv_pairs.len());
                            tls_collect_scan_count(CMD, &statistics);
                            tls_collect_read_flow(ctx.get_region_id(), &statistics);

                            Ok(kv_pairs)
                        })
                    })
                    .then(move |r| {
                        tls_collect_command_duration(CMD, command_duration.elapsed());
                        r
                    })
            })
        });

        future::result(res)
            .map_err(|_| Error::SchedTooBusy)
            .flatten()
    }

    /// Scan keys in [`start_key`, `end_key`) up to `limit` keys from the snapshot. If `end_key` is
    /// `None`, it means the upper bound is unbounded. Only writes committed before `start_ts` is
    /// visible.
    pub fn async_scan(
        &self,
        ctx: Context,
        start_key: Key,
        end_key: Option<Key>,
        limit: usize,
        start_ts: u64,
        options: Options,
    ) -> impl Future<Item = Vec<Result<KvPair>>, Error = Error> {
        const CMD: &str = "scan";
        let priority = readpool::Priority::from(ctx.get_priority());

        let res = self.read_pool.spawn_handle(priority, move || {
            tls_collect_command_count(CMD, priority);
            let command_duration = tikv_util::time::Instant::now_coarse();

            with_tls_engine(|engine| {
                Self::async_snapshot(engine, &ctx)
                    .and_then(move |snapshot: E::Snap| {
                        tls_processing_read_observe_duration(CMD, || {
                            let snap_store = SnapshotStore::new(
                                snapshot,
                                start_ts,
                                ctx.get_isolation_level(),
                                !ctx.get_not_fill_cache(),
                            );

                            let mut scanner;
                            if !options.reverse_scan {
                                scanner = snap_store.scanner(
                                    false,
                                    options.key_only,
                                    Some(start_key),
                                    end_key,
                                )?;
                            } else {
                                scanner = snap_store.scanner(
                                    true,
                                    options.key_only,
                                    end_key,
                                    Some(start_key),
                                )?;
                            };
                            let res = scanner.scan(limit);

                            let statistics = scanner.take_statistics();
                            tls_collect_scan_count(CMD, &statistics);
                            tls_collect_read_flow(ctx.get_region_id(), &statistics);

                            res.map_err(Error::from).map(|results| {
                                tls_collect_key_reads(CMD, results.len());
                                results
                                    .into_iter()
                                    .map(|x| x.map_err(Error::from))
                                    .collect()
                            })
                        })
                    })
                    .then(move |r| {
                        tls_collect_command_duration(CMD, command_duration.elapsed());
                        r
                    })
            })
        });

        future::result(res)
            .map_err(|_| Error::SchedTooBusy)
            .flatten()
    }

    /// Latch the given keys for given duration, so other write operations that involve these keys
    /// will be blocked. Only used for tests purpose.
    pub fn async_pause(
        &self,
        ctx: Context,
        keys: Vec<Key>,
        duration: u64,
        callback: Callback<()>,
    ) -> Result<()> {
        let cmd = Command::Pause {
            ctx,
            keys,
            duration,
        };
        self.schedule(cmd, StorageCb::Boolean(callback))?;
        KV_COMMAND_COUNTER_VEC_STATIC.pause.inc();
        Ok(())
    }

    /// Prewrite some mutations to the storage. It's the first phase of 2PC. The transaction model
    /// comes from [Google Percolator](https://ai.google/research/pubs/pub36726).
    pub fn async_prewrite(
        &self,
        ctx: Context,
        mutations: Vec<Mutation>,
        primary: Vec<u8>,
        start_ts: u64,
        options: Options,
        callback: Callback<Vec<Result<()>>>,
    ) -> Result<()> {
        for m in &mutations {
            let key_size = m.key().as_encoded().len();
            if key_size > self.max_key_size {
                callback(Err(Error::KeyTooLarge(key_size, self.max_key_size)));
                return Ok(());
            }
        }
        let cmd = Command::Prewrite {
            ctx,
            mutations,
            primary,
            start_ts,
            options,
        };
        self.schedule(cmd, StorageCb::Booleans(callback))?;
        KV_COMMAND_COUNTER_VEC_STATIC.prewrite.inc();
        Ok(())
    }

    pub fn async_acquire_pessimistic_lock(
        &self,
        ctx: Context,
        keys: Vec<(Key, bool)>,
        primary: Vec<u8>,
        start_ts: u64,
        options: Options,
        callback: Callback<Vec<Result<()>>>,
    ) -> Result<()> {
        if !self.pessimistic_txn_enabled {
            callback(Err(Error::PessimisticTxnNotEnabled));
            return Ok(());
        }

        for k in &keys {
            let key_size = k.0.as_encoded().len();
            if key_size > self.max_key_size {
                callback(Err(Error::KeyTooLarge(key_size, self.max_key_size)));
                return Ok(());
            }
        }
        let cmd = Command::AcquirePessimisticLock {
            ctx,
            keys,
            primary,
            start_ts,
            options,
        };
        self.schedule(cmd, StorageCb::Booleans(callback))?;
        KV_COMMAND_COUNTER_VEC_STATIC.acquire_pessimistic_lock.inc();
        Ok(())
    }

    /// Commit the transaction that started at `lock_ts`.
    pub fn async_commit(
        &self,
        ctx: Context,
        keys: Vec<Key>,
        lock_ts: u64,
        commit_ts: u64,
        callback: Callback<()>,
    ) -> Result<()> {
        let cmd = Command::Commit {
            ctx,
            keys,
            lock_ts,
            commit_ts,
        };
        self.schedule(cmd, StorageCb::Boolean(callback))?;
        KV_COMMAND_COUNTER_VEC_STATIC.commit.inc();
        Ok(())
    }

    /// Delete all keys in the range [`start_key`, `end_key`).
    /// All keys in the range will be deleted permanently regardless of their timestamps.
    /// That means, you are even unable to get deleted keys by specifying an older timestamp.
    pub fn async_delete_range(
        &self,
        ctx: Context,
        start_key: Key,
        end_key: Key,
        callback: Callback<()>,
    ) -> Result<()> {
        let mut modifies = Vec::with_capacity(DATA_CFS.len());
        for cf in DATA_CFS {
            modifies.push(Modify::DeleteRange(cf, start_key.clone(), end_key.clone()));
        }

        self.engine.async_write(
            &ctx,
            modifies,
            Box::new(|(_, res): (_, kv::Result<_>)| callback(res.map_err(Error::from))),
        )?;
        KV_COMMAND_COUNTER_VEC_STATIC.delete_range.inc();
        Ok(())
    }

    pub fn async_cleanup(
        &self,
        ctx: Context,
        key: Key,
        start_ts: u64,
        callback: Callback<()>,
    ) -> Result<()> {
        let cmd = Command::Cleanup { ctx, key, start_ts };
        self.schedule(cmd, StorageCb::Boolean(callback))?;
        KV_COMMAND_COUNTER_VEC_STATIC.cleanup.inc();
        Ok(())
    }

    /// Roll back the transaction that was started at `start_ts`.
    pub fn async_rollback(
        &self,
        ctx: Context,
        keys: Vec<Key>,
        start_ts: u64,
        callback: Callback<()>,
    ) -> Result<()> {
        let cmd = Command::Rollback {
            ctx,
            keys,
            start_ts,
        };
        self.schedule(cmd, StorageCb::Boolean(callback))?;
        KV_COMMAND_COUNTER_VEC_STATIC.rollback.inc();
        Ok(())
    }

    /// Roll back pessimistic locks identified by `start_ts` and `for_update_ts`
    pub fn async_pessimistic_rollback(
        &self,
        ctx: Context,
        keys: Vec<Key>,
        start_ts: u64,
        for_update_ts: u64,
        callback: Callback<Vec<Result<()>>>,
    ) -> Result<()> {
        if !self.pessimistic_txn_enabled {
            callback(Err(Error::PessimisticTxnNotEnabled));
            return Ok(());
        }

        let cmd = Command::PessimisticRollback {
            ctx,
            keys,
            start_ts,
            for_update_ts,
        };
        self.schedule(cmd, StorageCb::Booleans(callback))?;
        KV_COMMAND_COUNTER_VEC_STATIC.pessimistic_rollback.inc();
        Ok(())
    }

    /// Scan locks from `start_key`, and find all locks whose timestamp is before `max_ts`.
    pub fn async_scan_locks(
        &self,
        ctx: Context,
        max_ts: u64,
        start_key: Vec<u8>,
        limit: usize,
        callback: Callback<Vec<LockInfo>>,
    ) -> Result<()> {
        let cmd = Command::ScanLock {
            ctx,
            max_ts,
            start_key: if start_key.is_empty() {
                None
            } else {
                Some(Key::from_raw(&start_key))
            },
            limit,
        };
        self.schedule(cmd, StorageCb::Locks(callback))?;
        KV_COMMAND_COUNTER_VEC_STATIC.scan_lock.inc();
        Ok(())
    }

    /// Resolve locks according to `txn_status`. During the GC operation, this will be called by
    /// TiDB to clean up stale locks whose timestamp is before safe point.
    ///
    /// `txn_status` maps lock_ts to commit_ts. If a transaction was rolled back, it is mapped to 0.
    ///
    /// For example, let `txn_status` be `{ 100: 101, 102: 0 }`, then it means that the transaction
    /// whose start_ts is 100 was committed with commit_ts `101`, and the transaction whose
    /// start_ts is 102 was rolled back. If there are these keys in the db:
    ///
    /// * "k1", lock_ts = 100
    /// * "k2", lock_ts = 102
    /// * "k3", lock_ts = 104
    /// * "k4", no lock
    ///
    /// Here `"k1"`, `"k2"` and `"k3"` each has a not-yet-committed version, because they have
    /// locks. After calling resolve_lock, `"k1"` will be committed with commit_ts = 101 and `"k2"`
    /// will be rolled back.  `"k3"` will not be affected, because its lock_ts is not contained in
    /// `txn_status`. `"k4"` will not be affected either, because it doesn't have a non-committed
    /// version.
    pub fn async_resolve_lock(
        &self,
        ctx: Context,
        txn_status: HashMap<u64, u64>,
        callback: Callback<()>,
    ) -> Result<()> {
        let cmd = Command::ResolveLock {
            ctx,
            txn_status,
            scan_key: None,
            key_locks: vec![],
        };
        self.schedule(cmd, StorageCb::Boolean(callback))?;
        KV_COMMAND_COUNTER_VEC_STATIC.resolve_lock.inc();
        Ok(())
    }

    pub fn async_resolve_lock_lite(
        &self,
        ctx: Context,
        start_ts: u64,
        commit_ts: u64,
        resolve_keys: Vec<Key>,
        callback: Callback<()>,
    ) -> Result<()> {
        let cmd = Command::ResolveLockLite {
            ctx,
            start_ts,
            commit_ts,
            resolve_keys,
        };
        self.schedule(cmd, StorageCb::Boolean(callback))?;
        KV_COMMAND_COUNTER_VEC_STATIC.resolve_lock_lite.inc();
        Ok(())
    }

    /// Does garbage collection, which means cleaning up old MVCC keys.
    /// It guarantees that all reads with timestamp > `safe_point` can be performed correctly
    /// during and after the GC operation.
    pub fn async_gc(&self, ctx: Context, safe_point: u64, callback: Callback<()>) -> Result<()> {
        self.gc_worker.async_gc(ctx, safe_point, callback)?;
        KV_COMMAND_COUNTER_VEC_STATIC.gc.inc();
        Ok(())
    }

    /// Delete all data in the range.
    /// This function is **VERY DANGEROUS**. It's not only running on one single region, but it can
    /// delete a large range that spans over many regions, bypassing the Raft layer. This is
    /// designed for TiDB to quickly free up disk space while doing GC after
    /// drop/truncate table/index. By invoking this function, it's user's responsibility to make
    /// sure no more operations will be performed in this destroyed range.
    pub fn async_unsafe_destroy_range(
        &self,
        ctx: Context,
        start_key: Key,
        end_key: Key,
        callback: Callback<()>,
    ) -> Result<()> {
        self.gc_worker
            .async_unsafe_destroy_range(ctx, start_key, end_key, callback)?;
        KV_COMMAND_COUNTER_VEC_STATIC.unsafe_destroy_range.inc();
        Ok(())
    }

    /// Get the value of a raw key.
    pub fn async_raw_get(
        &self,
        ctx: Context,
        cf: String,
        key: Vec<u8>,
    ) -> impl Future<Item = Option<Vec<u8>>, Error = Error> {
        const CMD: &str = "raw_get";
        let priority = readpool::Priority::from(ctx.get_priority());

        let res = self.read_pool.spawn_handle(priority, move || {
            tls_collect_command_count(CMD, priority);
            let command_duration = tikv_util::time::Instant::now_coarse();

            with_tls_engine(|engine| {
                Self::async_snapshot(engine, &ctx)
                    .and_then(move |snapshot: E::Snap| {
                        tls_processing_read_observe_duration(CMD, || {
                            let cf = match Self::rawkv_cf(&cf) {
                                Ok(x) => x,
                                Err(e) => return future::err(e),
                            };
                            // no scan_count for this kind of op.

                            let key_len = key.len();
                            let result = snapshot
                                .get_cf(cf, &Key::from_encoded(key))
                                // map storage::engine::Error -> storage::Error
                                .map_err(Error::from)
                                .map(|r| {
                                    if let Some(ref value) = r {
                                        let mut stats = Statistics::default();
                                        stats.data.flow_stats.read_keys = 1;
                                        stats.data.flow_stats.read_bytes = key_len + value.len();
                                        tls_collect_read_flow(ctx.get_region_id(), &stats);
                                        tls_collect_key_reads(CMD, 1);
                                    }
                                    r
                                });
                            future::result(result)
                        })
                    })
                    .then(move |r| {
                        tls_collect_command_duration(CMD, command_duration.elapsed());
                        r
                    })
            })
        });

        future::result(res)
            .map_err(|_| Error::SchedTooBusy)
            .flatten()
    }

    /// Get the values of some raw keys in a batch.
    pub fn async_raw_batch_get(
        &self,
        ctx: Context,
        cf: String,
        keys: Vec<Vec<u8>>,
    ) -> impl Future<Item = Vec<Result<KvPair>>, Error = Error> {
        const CMD: &str = "raw_batch_get";
        let priority = readpool::Priority::from(ctx.get_priority());

        let res = self.read_pool.spawn_handle(priority, move || {
            tls_collect_command_count(CMD, priority);
            let command_duration = tikv_util::time::Instant::now_coarse();

            with_tls_engine(|engine| {
                Self::async_snapshot(engine, &ctx)
                    .and_then(move |snapshot: E::Snap| {
                        tls_processing_read_observe_duration(CMD, || {
                            let keys: Vec<Key> = keys.into_iter().map(Key::from_encoded).collect();
                            let cf = match Self::rawkv_cf(&cf) {
                                Ok(x) => x,
                                Err(e) => return future::err(e),
                            };
                            // no scan_count for this kind of op.
                            let mut stats = Statistics::default();
                            let result: Vec<Result<KvPair>> = keys
                                .into_iter()
                                .map(|k| {
                                    let v = snapshot.get_cf(cf, &k);
                                    (k, v)
                                })
                                .filter(|&(_, ref v)| !(v.is_ok() && v.as_ref().unwrap().is_none()))
                                .map(|(k, v)| match v {
                                    Ok(Some(v)) => {
                                        stats.data.flow_stats.read_keys += 1;
                                        stats.data.flow_stats.read_bytes +=
                                            k.as_encoded().len() + v.len();
                                        Ok((k.into_encoded(), v))
                                    }
                                    Err(e) => Err(Error::from(e)),
                                    _ => unreachable!(),
                                })
                                .collect();

                            tls_collect_key_reads(CMD, stats.data.flow_stats.read_keys as usize);
                            tls_collect_read_flow(ctx.get_region_id(), &stats);
                            future::ok(result)
                        })
                    })
                    .then(move |r| {
                        tls_collect_command_duration(CMD, command_duration.elapsed());
                        r
                    })
            })
        });

        future::result(res)
            .map_err(|_| Error::SchedTooBusy)
            .flatten()
    }

    /// Write a raw key to the storage.
    pub fn async_raw_put(
        &self,
        ctx: Context,
        cf: String,
        key: Vec<u8>,
        value: Vec<u8>,
        callback: Callback<()>,
    ) -> Result<()> {
        if key.len() > self.max_key_size {
            callback(Err(Error::KeyTooLarge(key.len(), self.max_key_size)));
            return Ok(());
        }
        self.engine.async_write(
            &ctx,
            vec![Modify::Put(
                Self::rawkv_cf(&cf)?,
                Key::from_encoded(key),
                value,
            )],
            Box::new(|(_, res): (_, kv::Result<_>)| callback(res.map_err(Error::from))),
        )?;
        KV_COMMAND_COUNTER_VEC_STATIC.raw_put.inc();
        Ok(())
    }

    /// Write some keys to the storage in a batch.
    pub fn async_raw_batch_put(
        &self,
        ctx: Context,
        cf: String,
        pairs: Vec<KvPair>,
        callback: Callback<()>,
    ) -> Result<()> {
        let cf = Self::rawkv_cf(&cf)?;
        for &(ref key, _) in &pairs {
            if key.len() > self.max_key_size {
                callback(Err(Error::KeyTooLarge(key.len(), self.max_key_size)));
                return Ok(());
            }
        }
        let requests = pairs
            .into_iter()
            .map(|(k, v)| Modify::Put(cf, Key::from_encoded(k), v))
            .collect();
        self.engine.async_write(
            &ctx,
            requests,
            Box::new(|(_, res): (_, kv::Result<_>)| callback(res.map_err(Error::from))),
        )?;
        KV_COMMAND_COUNTER_VEC_STATIC.raw_batch_put.inc();
        Ok(())
    }

    /// Delete a raw key from the storage.
    pub fn async_raw_delete(
        &self,
        ctx: Context,
        cf: String,
        key: Vec<u8>,
        callback: Callback<()>,
    ) -> Result<()> {
        if key.len() > self.max_key_size {
            callback(Err(Error::KeyTooLarge(key.len(), self.max_key_size)));
            return Ok(());
        }
        self.engine.async_write(
            &ctx,
            vec![Modify::Delete(Self::rawkv_cf(&cf)?, Key::from_encoded(key))],
            Box::new(|(_, res): (_, kv::Result<_>)| callback(res.map_err(Error::from))),
        )?;
        KV_COMMAND_COUNTER_VEC_STATIC.raw_delete.inc();
        Ok(())
    }

    /// Delete all raw keys in [`start_key`, `end_key`).
    pub fn async_raw_delete_range(
        &self,
        ctx: Context,
        cf: String,
        start_key: Vec<u8>,
        end_key: Vec<u8>,
        callback: Callback<()>,
    ) -> Result<()> {
        if start_key.len() > self.max_key_size || end_key.len() > self.max_key_size {
            callback(Err(Error::KeyTooLarge(
                cmp::max(start_key.len(), end_key.len()),
                self.max_key_size,
            )));
            return Ok(());
        }

        let cf = Self::rawkv_cf(&cf)?;
        let start_key = Key::from_encoded(start_key);
        let end_key = Key::from_encoded(end_key);

        self.engine.async_write(
            &ctx,
            vec![Modify::DeleteRange(cf, start_key, end_key)],
            Box::new(|(_, res): (_, kv::Result<_>)| callback(res.map_err(Error::from))),
        )?;
        KV_COMMAND_COUNTER_VEC_STATIC.raw_delete_range.inc();
        Ok(())
    }

    /// Delete some raw keys in a batch.
    pub fn async_raw_batch_delete(
        &self,
        ctx: Context,
        cf: String,
        keys: Vec<Vec<u8>>,
        callback: Callback<()>,
    ) -> Result<()> {
        let cf = Self::rawkv_cf(&cf)?;
        for key in &keys {
            if key.len() > self.max_key_size {
                callback(Err(Error::KeyTooLarge(key.len(), self.max_key_size)));
                return Ok(());
            }
        }
        let requests = keys
            .into_iter()
            .map(|k| Modify::Delete(cf, Key::from_encoded(k)))
            .collect();
        self.engine.async_write(
            &ctx,
            requests,
            Box::new(|(_, res): (_, kv::Result<_>)| callback(res.map_err(Error::from))),
        )?;
        KV_COMMAND_COUNTER_VEC_STATIC.raw_batch_delete.inc();
        Ok(())
    }

    /// Scan raw keys in [`start_key`, `end_key`), returns at most `limit` keys. If `end_key` is
    /// `None`, it means unbounded.
    ///
    /// If `key_only` is true, the value corresponding to the key will not be read. Only scanned
    /// keys will be returned.
    fn raw_scan(
        snapshot: &E::Snap,
        cf: &str,
        start_key: &Key,
        end_key: Option<Key>,
        limit: usize,
        statistics: &mut Statistics,
        key_only: bool,
    ) -> Result<Vec<Result<KvPair>>> {
        let mut option = IterOption::default();
        if let Some(end) = end_key {
            option.set_upper_bound(end.as_encoded(), DATA_KEY_PREFIX_LEN);
        }
        let mut cursor = snapshot.iter_cf(Self::rawkv_cf(cf)?, option, ScanMode::Forward)?;
        let statistics = statistics.mut_cf_statistics(cf);
        if !cursor.seek(start_key, statistics)? {
            return Ok(vec![]);
        }
        let mut pairs = vec![];
        while cursor.valid()? && pairs.len() < limit {
            pairs.push(Ok((
                cursor.key(statistics).to_owned(),
                if key_only {
                    vec![]
                } else {
                    cursor.value(statistics).to_owned()
                },
            )));
            cursor.next(statistics);
        }
        Ok(pairs)
    }

    /// Scan raw keys in [`end_key`, `start_key`) in reverse order, returns at most `limit` keys. If
    /// `start_key` is `None`, it means it's unbounded.
    ///
    /// If `key_only` is true, the value
    /// corresponding to the key will not be read out. Only scanned keys will be returned.
    fn reverse_raw_scan(
        snapshot: &E::Snap,
        cf: &str,
        start_key: &Key,
        end_key: Option<Key>,
        limit: usize,
        statistics: &mut Statistics,
        key_only: bool,
    ) -> Result<Vec<Result<KvPair>>> {
        let mut option = IterOption::default();
        if let Some(end) = end_key {
            option.set_lower_bound(end.as_encoded(), DATA_KEY_PREFIX_LEN);
        }
        let mut cursor = snapshot.iter_cf(Self::rawkv_cf(cf)?, option, ScanMode::Backward)?;
        let statistics = statistics.mut_cf_statistics(cf);
        if !cursor.reverse_seek(start_key, statistics)? {
            return Ok(vec![]);
        }
        let mut pairs = vec![];
        while cursor.valid()? && pairs.len() < limit {
            pairs.push(Ok((
                cursor.key(statistics).to_owned(),
                if key_only {
                    vec![]
                } else {
                    cursor.value(statistics).to_owned()
                },
            )));
            cursor.prev(statistics);
        }
        Ok(pairs)
    }

    /// Scan raw keys in a range.
    ///
    /// If `reverse` is false, the range is [`key`, `end_key`); otherwise, the range is
    /// [`end_key`, `key`) and it scans from `key` and goes backwards. If `end_key` is `None`, it
    /// means unbounded.
    ///
    /// This function scans at most `limit` keys.
    ///
    /// If `key_only` is true, the value
    /// corresponding to the key will not be read out. Only scanned keys will be returned.
    pub fn async_raw_scan(
        &self,
        ctx: Context,
        cf: String,
        key: Vec<u8>,
        end_key: Option<Vec<u8>>,
        limit: usize,
        key_only: bool,
        reverse: bool,
    ) -> impl Future<Item = Vec<Result<KvPair>>, Error = Error> {
        const CMD: &str = "raw_scan";
        let priority = readpool::Priority::from(ctx.get_priority());

        let res = self.read_pool.spawn_handle(priority, move || {
            tls_collect_command_count(CMD, priority);
            let command_duration = tikv_util::time::Instant::now_coarse();

            with_tls_engine(|engine| {
                Self::async_snapshot(engine, &ctx)
                    .and_then(move |snapshot: E::Snap| {
                        tls_processing_read_observe_duration(CMD, || {
                            let end_key = end_key.map(Key::from_encoded);

                            let mut statistics = Statistics::default();
                            let result = if reverse {
                                Self::reverse_raw_scan(
                                    &snapshot,
                                    &cf,
                                    &Key::from_encoded(key),
                                    end_key,
                                    limit,
                                    &mut statistics,
                                    key_only,
                                )
                                .map_err(Error::from)
                            } else {
                                Self::raw_scan(
                                    &snapshot,
                                    &cf,
                                    &Key::from_encoded(key),
                                    end_key,
                                    limit,
                                    &mut statistics,
                                    key_only,
                                )
                                .map_err(Error::from)
                            };

                            tls_collect_read_flow(ctx.get_region_id(), &statistics);
                            tls_collect_key_reads(
                                CMD,
                                statistics.write.flow_stats.read_keys as usize,
                            );
                            tls_collect_scan_count(CMD, &statistics);
                            future::result(result)
                        })
                    })
                    .then(move |r| {
                        tls_collect_command_duration(CMD, command_duration.elapsed());
                        r
                    })
            })
        });

        future::result(res)
            .map_err(|_| Error::SchedTooBusy)
            .flatten()
    }

    /// Check the given raw kv CF name. Return the CF name, or `Err` if given CF name is invalid.
    /// The CF name can be one of `"default"`, `"write"` and `"lock"`. If given `cf` is empty,
    /// `CF_DEFAULT` (`"default"`) will be returned.
    fn rawkv_cf(cf: &str) -> Result<CfName> {
        if cf.is_empty() {
            return Ok(CF_DEFAULT);
        }
        for c in DATA_CFS {
            if cf == *c {
                return Ok(c);
            }
        }
        Err(Error::InvalidCf(cf.to_owned()))
    }

    /// Check if key range is valid
    ///
    /// - If `reverse` is true, `end_key` is less than `start_key`. `end_key` is the lower bound.
    /// - If `reverse` is false, `end_key` is greater than `start_key`. `end_key` is the upper bound.
    fn check_key_ranges(ranges: &[KeyRange], reverse: bool) -> bool {
        let ranges_len = ranges.len();
        for i in 0..ranges_len {
            let start_key = ranges[i].get_start_key();
            let mut end_key = ranges[i].get_end_key();
            if end_key.is_empty() && i + 1 != ranges_len {
                end_key = ranges[i + 1].get_start_key();
            }
            if !end_key.is_empty()
                && (!reverse && start_key >= end_key || reverse && start_key <= end_key)
            {
                return false;
            }
        }
        true
    }

    /// Scan raw keys in multiple ranges in a batch.
    pub fn async_raw_batch_scan(
        &self,
        ctx: Context,
        cf: String,
        mut ranges: Vec<KeyRange>,
        each_limit: usize,
        key_only: bool,
        reverse: bool,
    ) -> impl Future<Item = Vec<Result<KvPair>>, Error = Error> {
        const CMD: &str = "raw_batch_scan";
        let priority = readpool::Priority::from(ctx.get_priority());

        let res = self.read_pool.spawn_handle(priority, move || {
            tls_collect_command_count(CMD, priority);
            let command_duration = tikv_util::time::Instant::now_coarse();

            with_tls_engine(|engine| {
                Self::async_snapshot(engine, &ctx)
                    .and_then(move |snapshot: E::Snap| {
                        tls_processing_read_observe_duration(CMD, || {
                            let mut statistics = Statistics::default();
                            if !Self::check_key_ranges(&ranges, reverse) {
                                return future::result(Err(box_err!("Invalid KeyRanges")));
                            };
                            let mut result = Vec::new();
                            let ranges_len = ranges.len();
                            for i in 0..ranges_len {
                                let start_key = Key::from_encoded(ranges[i].take_start_key());
                                let end_key = ranges[i].take_end_key();
                                let end_key = if end_key.is_empty() {
                                    if i + 1 == ranges_len {
                                        None
                                    } else {
                                        Some(Key::from_encoded_slice(ranges[i + 1].get_start_key()))
                                    }
                                } else {
                                    Some(Key::from_encoded(end_key))
                                };
                                let pairs = if reverse {
                                    match Self::reverse_raw_scan(
                                        &snapshot,
                                        &cf,
                                        &start_key,
                                        end_key,
                                        each_limit,
                                        &mut statistics,
                                        key_only,
                                    ) {
                                        Ok(x) => x,
                                        Err(e) => return future::err(e),
                                    }
                                } else {
                                    match Self::raw_scan(
                                        &snapshot,
                                        &cf,
                                        &start_key,
                                        end_key,
                                        each_limit,
                                        &mut statistics,
                                        key_only,
                                    ) {
                                        Ok(x) => x,
                                        Err(e) => return future::err(e),
                                    }
                                };
                                result.extend(pairs.into_iter());
                            }

                            tls_collect_read_flow(ctx.get_region_id(), &statistics);
                            tls_collect_key_reads(
                                CMD,
                                statistics.write.flow_stats.read_keys as usize,
                            );
                            tls_collect_scan_count(CMD, &statistics);
                            future::ok(result)
                        })
                    })
                    .then(move |r| {
                        tls_collect_command_duration(CMD, command_duration.elapsed());
                        r
                    })
            })
        });

        future::result(res)
            .map_err(|_| Error::SchedTooBusy)
            .flatten()
    }

    /// Get MVCC info of a transactional key.
    pub fn async_mvcc_by_key(
        &self,
        ctx: Context,
        key: Key,
        callback: Callback<MvccInfo>,
    ) -> Result<()> {
        let cmd = Command::MvccByKey { ctx, key };
        self.schedule(cmd, StorageCb::MvccInfoByKey(callback))?;
        KV_COMMAND_COUNTER_VEC_STATIC.key_mvcc.inc();

        Ok(())
    }

    /// Find the first key that has a version with its `start_ts` equal to the given `start_ts`, and
    /// return its MVCC info.
    pub fn async_mvcc_by_start_ts(
        &self,
        ctx: Context,
        start_ts: u64,
        callback: Callback<Option<(Key, MvccInfo)>>,
    ) -> Result<()> {
        let cmd = Command::MvccByStartTs { ctx, start_ts };
        self.schedule(cmd, StorageCb::MvccInfoByStartTs(callback))?;
        KV_COMMAND_COUNTER_VEC_STATIC.start_ts_mvcc.inc();
        Ok(())
    }
}

quick_error! {
    #[derive(Debug)]
    pub enum Error {
        Engine(err: EngineError) {
            from()
            cause(err)
            description(err.description())
        }
        Txn(err: txn::Error) {
            from()
            cause(err)
            description(err.description())
        }
        Mvcc(err: mvcc::Error) {
            from()
            cause(err)
            description(err.description())
        }
        Closed {
            description("storage is closed.")
        }
        Other(err: Box<dyn error::Error + Send + Sync>) {
            from()
            cause(err.as_ref())
            description(err.description())
        }
        Io(err: IoError) {
            from()
            cause(err)
            description(err.description())
        }
        SchedTooBusy {
            description("scheduler is too busy")
        }
        GCWorkerTooBusy {
            description("gc worker is too busy")
        }
        KeyTooLarge(size: usize, limit: usize) {
            description("max key size exceeded")
            display("max key size exceeded, size: {}, limit: {}", size, limit)
        }
        InvalidCf (cf_name: String) {
            description("invalid cf name")
            display("invalid cf name: {}", cf_name)
        }
        PessimisticTxnNotEnabled {
            description("pessimistic transaction is not enabled")
        }
    }
}

pub type Result<T> = std::result::Result<T, Error>;

pub enum ErrorHeaderKind {
    NotLeader,
    RegionNotFound,
    KeyNotInRegion,
    EpochNotMatch,
    ServerIsBusy,
    StaleCommand,
    StoreNotMatch,
    RaftEntryTooLarge,
    Other,
}

impl ErrorHeaderKind {
    /// TODO: This function is only used for bridging existing & legacy metric tags.
    /// It should be removed once Coprocessor starts using new static metrics.
    pub fn get_str(&self) -> &'static str {
        match *self {
            ErrorHeaderKind::NotLeader => "not_leader",
            ErrorHeaderKind::RegionNotFound => "region_not_found",
            ErrorHeaderKind::KeyNotInRegion => "key_not_in_region",
            ErrorHeaderKind::EpochNotMatch => "epoch_not_match",
            ErrorHeaderKind::ServerIsBusy => "server_is_busy",
            ErrorHeaderKind::StaleCommand => "stale_command",
            ErrorHeaderKind::StoreNotMatch => "store_not_match",
            ErrorHeaderKind::RaftEntryTooLarge => "raft_entry_too_large",
            ErrorHeaderKind::Other => "other",
        }
    }
}

impl Display for ErrorHeaderKind {
    fn fmt(&self, f: &mut Formatter<'_>) -> fmt::Result {
        write!(f, "{}", self.get_str())
    }
}

pub fn get_error_kind_from_header(header: &errorpb::Error) -> ErrorHeaderKind {
    if header.has_not_leader() {
        ErrorHeaderKind::NotLeader
    } else if header.has_region_not_found() {
        ErrorHeaderKind::RegionNotFound
    } else if header.has_key_not_in_region() {
        ErrorHeaderKind::KeyNotInRegion
    } else if header.has_epoch_not_match() {
        ErrorHeaderKind::EpochNotMatch
    } else if header.has_server_is_busy() {
        ErrorHeaderKind::ServerIsBusy
    } else if header.has_stale_command() {
        ErrorHeaderKind::StaleCommand
    } else if header.has_store_not_match() {
        ErrorHeaderKind::StoreNotMatch
    } else if header.has_raft_entry_too_large() {
        ErrorHeaderKind::RaftEntryTooLarge
    } else {
        ErrorHeaderKind::Other
    }
}

pub fn get_tag_from_header(header: &errorpb::Error) -> &'static str {
    get_error_kind_from_header(header).get_str()
}

#[cfg(test)]
mod tests {
    use super::*;
    use kvproto::kvrpcpb::{Context, LockInfo};
    use std::sync::mpsc::{channel, Sender};
    use tikv_util::config::ReadableSize;

    fn expect_none(x: Result<Option<Value>>) {
        assert_eq!(x.unwrap(), None);
    }

    fn expect_value(v: Vec<u8>, x: Result<Option<Value>>) {
        assert_eq!(x.unwrap().unwrap(), v);
    }

    fn expect_multi_values(v: Vec<Option<KvPair>>, x: Result<Vec<Result<KvPair>>>) {
        let x: Vec<Option<KvPair>> = x.unwrap().into_iter().map(Result::ok).collect();
        assert_eq!(x, v);
    }

    fn expect_error<T, F>(err_matcher: F, x: Result<T>)
    where
        F: FnOnce(Error) + Send + 'static,
    {
        match x {
            Err(e) => err_matcher(e),
            _ => panic!("expect result to be an error"),
        }
    }

    fn expect_ok_callback<T: Debug>(done: Sender<i32>, id: i32) -> Callback<T> {
        Box::new(move |x: Result<T>| {
            x.unwrap();
            done.send(id).unwrap();
        })
    }

    fn expect_fail_callback<T, F>(done: Sender<i32>, id: i32, err_matcher: F) -> Callback<T>
    where
        F: FnOnce(Error) + Send + 'static,
    {
        Box::new(move |x: Result<T>| {
            expect_error(err_matcher, x);
            done.send(id).unwrap();
        })
    }

    fn expect_too_busy_callback<T>(done: Sender<i32>, id: i32) -> Callback<T> {
        Box::new(move |x: Result<T>| {
            expect_error(
                |err| match err {
                    Error::SchedTooBusy => {}
                    e => panic!("unexpected error chain: {:?}, expect too busy", e),
                },
                x,
            );
            done.send(id).unwrap();
        })
    }

    fn expect_value_callback<T: PartialEq + Debug + Send + 'static>(
        done: Sender<i32>,
        id: i32,
        value: T,
    ) -> Callback<T> {
        Box::new(move |x: Result<T>| {
            assert_eq!(x.unwrap(), value);
            done.send(id).unwrap();
        })
    }

    #[test]
    fn test_get_put() {
        let storage = TestStorageBuilder::new().build().unwrap();
        let (tx, rx) = channel();
        expect_none(
            storage
                .async_get(Context::new(), Key::from_raw(b"x"), 100)
                .wait(),
        );
        storage
            .async_prewrite(
                Context::new(),
                vec![Mutation::Put((Key::from_raw(b"x"), b"100".to_vec()))],
                b"x".to_vec(),
                100,
                Options::default(),
                expect_ok_callback(tx.clone(), 1),
            )
            .unwrap();
        rx.recv().unwrap();
        expect_error(
            |e| match e {
                Error::Txn(txn::Error::Mvcc(mvcc::Error::KeyIsLocked { .. })) => (),
                e => panic!("unexpected error chain: {:?}", e),
            },
            storage
                .async_get(Context::new(), Key::from_raw(b"x"), 101)
                .wait(),
        );
        storage
            .async_commit(
                Context::new(),
                vec![Key::from_raw(b"x")],
                100,
                101,
                expect_ok_callback(tx.clone(), 3),
            )
            .unwrap();
        rx.recv().unwrap();
        expect_none(
            storage
                .async_get(Context::new(), Key::from_raw(b"x"), 100)
                .wait(),
        );
        expect_value(
            b"100".to_vec(),
            storage
                .async_get(Context::new(), Key::from_raw(b"x"), 101)
                .wait(),
        );
    }

    #[test]
    fn test_cf_error() {
        // New engine lacks normal column families.
        let engine = TestEngineBuilder::new().cfs(["foo"]).build().unwrap();
        let storage = TestStorageBuilder::from_engine(engine).build().unwrap();
        let (tx, rx) = channel();
        storage
            .async_prewrite(
                Context::new(),
                vec![
                    Mutation::Put((Key::from_raw(b"a"), b"aa".to_vec())),
                    Mutation::Put((Key::from_raw(b"b"), b"bb".to_vec())),
                    Mutation::Put((Key::from_raw(b"c"), b"cc".to_vec())),
                ],
                b"a".to_vec(),
                1,
                Options::default(),
                expect_fail_callback(tx.clone(), 0, |e| match e {
                    Error::Txn(txn::Error::Mvcc(mvcc::Error::Engine(EngineError::Request(..)))) => {
                    }
                    e => panic!("unexpected error chain: {:?}", e),
                }),
            )
            .unwrap();
        rx.recv().unwrap();
        expect_error(
            |e| match e {
                Error::Txn(txn::Error::Mvcc(mvcc::Error::Engine(EngineError::Other(..)))) => (),
                e => panic!("unexpected error chain: {:?}", e),
            },
            storage
                .async_get(Context::new(), Key::from_raw(b"x"), 1)
                .wait(),
        );
        expect_error(
            |e| match e {
                Error::Txn(txn::Error::Mvcc(mvcc::Error::Engine(EngineError::Request(..)))) => (),
                e => panic!("unexpected error chain: {:?}", e),
            },
            storage
                .async_scan(
                    Context::new(),
                    Key::from_raw(b"x"),
                    None,
                    1000,
                    1,
                    Options::default(),
                )
                .wait(),
        );
        expect_multi_values(
            vec![None, None],
            storage
                .async_batch_get(
                    Context::new(),
                    vec![Key::from_raw(b"c"), Key::from_raw(b"d")],
                    1,
                )
                .wait(),
        );
    }

    #[test]
    fn test_scan() {
        let storage = TestStorageBuilder::new().build().unwrap();
        let (tx, rx) = channel();
        storage
            .async_prewrite(
                Context::new(),
                vec![
                    Mutation::Put((Key::from_raw(b"a"), b"aa".to_vec())),
                    Mutation::Put((Key::from_raw(b"b"), b"bb".to_vec())),
                    Mutation::Put((Key::from_raw(b"c"), b"cc".to_vec())),
                ],
                b"a".to_vec(),
                1,
                Options::default(),
                expect_ok_callback(tx.clone(), 0),
            )
            .unwrap();
        rx.recv().unwrap();
        // Forward
        expect_multi_values(
            vec![None, None, None],
            storage
                .async_scan(
                    Context::new(),
                    Key::from_raw(b"\x00"),
                    None,
                    1000,
                    5,
                    Options::default(),
                )
                .wait(),
        );
        // Backward
        expect_multi_values(
            vec![None, None, None],
            storage
                .async_scan(
                    Context::new(),
                    Key::from_raw(b"\xff"),
                    None,
                    1000,
                    5,
                    Options::default().reverse_scan(),
                )
                .wait(),
        );
        // Forward with bound
        expect_multi_values(
            vec![None, None],
            storage
                .async_scan(
                    Context::new(),
                    Key::from_raw(b"\x00"),
                    Some(Key::from_raw(b"c")),
                    1000,
                    5,
                    Options::default(),
                )
                .wait(),
        );
        // Backward with bound
        expect_multi_values(
            vec![None, None],
            storage
                .async_scan(
                    Context::new(),
                    Key::from_raw(b"\xff"),
                    Some(Key::from_raw(b"b")),
                    1000,
                    5,
                    Options::default().reverse_scan(),
                )
                .wait(),
        );
        // Forward with limit
        expect_multi_values(
            vec![None, None],
            storage
                .async_scan(
                    Context::new(),
                    Key::from_raw(b"\x00"),
                    None,
                    2,
                    5,
                    Options::default(),
                )
                .wait(),
        );
        // Backward with limit
        expect_multi_values(
            vec![None, None],
            storage
                .async_scan(
                    Context::new(),
                    Key::from_raw(b"\xff"),
                    None,
                    2,
                    5,
                    Options::default().reverse_scan(),
                )
                .wait(),
        );

        storage
            .async_commit(
                Context::new(),
                vec![
                    Key::from_raw(b"a"),
                    Key::from_raw(b"b"),
                    Key::from_raw(b"c"),
                ],
                1,
                2,
                expect_ok_callback(tx.clone(), 1),
            )
            .unwrap();
        rx.recv().unwrap();
        // Forward
        expect_multi_values(
            vec![
                Some((b"a".to_vec(), b"aa".to_vec())),
                Some((b"b".to_vec(), b"bb".to_vec())),
                Some((b"c".to_vec(), b"cc".to_vec())),
            ],
            storage
                .async_scan(
                    Context::new(),
                    Key::from_raw(b"\x00"),
                    None,
                    1000,
                    5,
                    Options::default(),
                )
                .wait(),
        );
        // Backward
        expect_multi_values(
            vec![
                Some((b"c".to_vec(), b"cc".to_vec())),
                Some((b"b".to_vec(), b"bb".to_vec())),
                Some((b"a".to_vec(), b"aa".to_vec())),
            ],
            storage
                .async_scan(
                    Context::new(),
                    Key::from_raw(b"\xff"),
                    None,
                    1000,
                    5,
                    Options::default().reverse_scan(),
                )
                .wait(),
        );
        // Forward with bound
        expect_multi_values(
            vec![
                Some((b"a".to_vec(), b"aa".to_vec())),
                Some((b"b".to_vec(), b"bb".to_vec())),
            ],
            storage
                .async_scan(
                    Context::new(),
                    Key::from_raw(b"\x00"),
                    Some(Key::from_raw(b"c")),
                    1000,
                    5,
                    Options::default(),
                )
                .wait(),
        );
        // Backward with bound
        expect_multi_values(
            vec![
                Some((b"c".to_vec(), b"cc".to_vec())),
                Some((b"b".to_vec(), b"bb".to_vec())),
            ],
            storage
                .async_scan(
                    Context::new(),
                    Key::from_raw(b"\xff"),
                    Some(Key::from_raw(b"b")),
                    1000,
                    5,
                    Options::default().reverse_scan(),
                )
                .wait(),
        );

        // Forward with limit
        expect_multi_values(
            vec![
                Some((b"a".to_vec(), b"aa".to_vec())),
                Some((b"b".to_vec(), b"bb".to_vec())),
            ],
            storage
                .async_scan(
                    Context::new(),
                    Key::from_raw(b"\x00"),
                    None,
                    2,
                    5,
                    Options::default(),
                )
                .wait(),
        );
        // Backward with limit
        expect_multi_values(
            vec![
                Some((b"c".to_vec(), b"cc".to_vec())),
                Some((b"b".to_vec(), b"bb".to_vec())),
            ],
            storage
                .async_scan(
                    Context::new(),
                    Key::from_raw(b"\xff"),
                    None,
                    2,
                    5,
                    Options::default().reverse_scan(),
                )
                .wait(),
        );
    }

    #[test]
    fn test_batch_get() {
        let storage = TestStorageBuilder::new().build().unwrap();
        let (tx, rx) = channel();
        storage
            .async_prewrite(
                Context::new(),
                vec![
                    Mutation::Put((Key::from_raw(b"a"), b"aa".to_vec())),
                    Mutation::Put((Key::from_raw(b"b"), b"bb".to_vec())),
                    Mutation::Put((Key::from_raw(b"c"), b"cc".to_vec())),
                ],
                b"a".to_vec(),
                1,
                Options::default(),
                expect_ok_callback(tx.clone(), 0),
            )
            .unwrap();
        rx.recv().unwrap();
        expect_multi_values(
            vec![None],
            storage
                .async_batch_get(
                    Context::new(),
                    vec![Key::from_raw(b"c"), Key::from_raw(b"d")],
                    2,
                )
                .wait(),
        );
        storage
            .async_commit(
                Context::new(),
                vec![
                    Key::from_raw(b"a"),
                    Key::from_raw(b"b"),
                    Key::from_raw(b"c"),
                ],
                1,
                2,
                expect_ok_callback(tx.clone(), 1),
            )
            .unwrap();
        rx.recv().unwrap();
        expect_multi_values(
            vec![
                Some((b"c".to_vec(), b"cc".to_vec())),
                Some((b"a".to_vec(), b"aa".to_vec())),
                Some((b"b".to_vec(), b"bb".to_vec())),
            ],
            storage
                .async_batch_get(
                    Context::new(),
                    vec![
                        Key::from_raw(b"c"),
                        Key::from_raw(b"x"),
                        Key::from_raw(b"a"),
                        Key::from_raw(b"b"),
                    ],
                    5,
                )
                .wait(),
        );
    }

    #[test]
    fn test_txn() {
        let storage = TestStorageBuilder::new().build().unwrap();
        let (tx, rx) = channel();
        storage
            .async_prewrite(
                Context::new(),
                vec![Mutation::Put((Key::from_raw(b"x"), b"100".to_vec()))],
                b"x".to_vec(),
                100,
                Options::default(),
                expect_ok_callback(tx.clone(), 0),
            )
            .unwrap();
        storage
            .async_prewrite(
                Context::new(),
                vec![Mutation::Put((Key::from_raw(b"y"), b"101".to_vec()))],
                b"y".to_vec(),
                101,
                Options::default(),
                expect_ok_callback(tx.clone(), 1),
            )
            .unwrap();
        rx.recv().unwrap();
        rx.recv().unwrap();
        storage
            .async_commit(
                Context::new(),
                vec![Key::from_raw(b"x")],
                100,
                110,
                expect_ok_callback(tx.clone(), 2),
            )
            .unwrap();
        storage
            .async_commit(
                Context::new(),
                vec![Key::from_raw(b"y")],
                101,
                111,
                expect_ok_callback(tx.clone(), 3),
            )
            .unwrap();
        rx.recv().unwrap();
        rx.recv().unwrap();
        expect_value(
            b"100".to_vec(),
            storage
                .async_get(Context::new(), Key::from_raw(b"x"), 120)
                .wait(),
        );
        expect_value(
            b"101".to_vec(),
            storage
                .async_get(Context::new(), Key::from_raw(b"y"), 120)
                .wait(),
        );
        storage
            .async_prewrite(
                Context::new(),
                vec![Mutation::Put((Key::from_raw(b"x"), b"105".to_vec()))],
                b"x".to_vec(),
                105,
                Options::default(),
                expect_fail_callback(tx.clone(), 6, |e| match e {
                    Error::Txn(txn::Error::Mvcc(mvcc::Error::WriteConflict { .. })) => (),
                    e => panic!("unexpected error chain: {:?}", e),
                }),
            )
            .unwrap();
        rx.recv().unwrap();
    }

    #[test]
    fn test_sched_too_busy() {
        let mut config = Config::default();
        config.scheduler_pending_write_threshold = ReadableSize(1);
        let storage = TestStorageBuilder::new().config(config).build().unwrap();
        let (tx, rx) = channel();
        expect_none(
            storage
                .async_get(Context::new(), Key::from_raw(b"x"), 100)
                .wait(),
        );
        storage
            .async_pause(
                Context::new(),
                vec![Key::from_raw(b"x")],
                1000,
                expect_ok_callback(tx.clone(), 1),
            )
            .unwrap();
        storage
            .async_prewrite(
                Context::new(),
                vec![Mutation::Put((Key::from_raw(b"y"), b"101".to_vec()))],
                b"y".to_vec(),
                101,
                Options::default(),
                expect_too_busy_callback(tx.clone(), 2),
            )
            .unwrap();
        rx.recv().unwrap();
        rx.recv().unwrap();
        storage
            .async_prewrite(
                Context::new(),
                vec![Mutation::Put((Key::from_raw(b"z"), b"102".to_vec()))],
                b"y".to_vec(),
                102,
                Options::default(),
                expect_ok_callback(tx.clone(), 3),
            )
            .unwrap();
        rx.recv().unwrap();
    }

    #[test]
    fn test_cleanup() {
        let storage = TestStorageBuilder::new().build().unwrap();
        let (tx, rx) = channel();
        storage
            .async_prewrite(
                Context::new(),
                vec![Mutation::Put((Key::from_raw(b"x"), b"100".to_vec()))],
                b"x".to_vec(),
                100,
                Options::default(),
                expect_ok_callback(tx.clone(), 0),
            )
            .unwrap();
        rx.recv().unwrap();
        storage
            .async_cleanup(
                Context::new(),
                Key::from_raw(b"x"),
                100,
                expect_ok_callback(tx.clone(), 1),
            )
            .unwrap();
        rx.recv().unwrap();
        expect_none(
            storage
                .async_get(Context::new(), Key::from_raw(b"x"), 105)
                .wait(),
        );
    }

    #[test]
    fn test_high_priority_get_put() {
        let storage = TestStorageBuilder::new().build().unwrap();
        let (tx, rx) = channel();
        let mut ctx = Context::new();
        ctx.set_priority(CommandPri::High);
        expect_none(storage.async_get(ctx, Key::from_raw(b"x"), 100).wait());
        let mut ctx = Context::new();
        ctx.set_priority(CommandPri::High);
        storage
            .async_prewrite(
                ctx,
                vec![Mutation::Put((Key::from_raw(b"x"), b"100".to_vec()))],
                b"x".to_vec(),
                100,
                Options::default(),
                expect_ok_callback(tx.clone(), 1),
            )
            .unwrap();
        rx.recv().unwrap();
        let mut ctx = Context::new();
        ctx.set_priority(CommandPri::High);
        storage
            .async_commit(
                ctx,
                vec![Key::from_raw(b"x")],
                100,
                101,
                expect_ok_callback(tx.clone(), 2),
            )
            .unwrap();
        rx.recv().unwrap();
        let mut ctx = Context::new();
        ctx.set_priority(CommandPri::High);
        expect_none(storage.async_get(ctx, Key::from_raw(b"x"), 100).wait());
        let mut ctx = Context::new();
        ctx.set_priority(CommandPri::High);
        expect_value(
            b"100".to_vec(),
            storage.async_get(ctx, Key::from_raw(b"x"), 101).wait(),
        );
    }

    #[test]
    fn test_high_priority_no_block() {
        let mut config = Config::default();
        config.scheduler_worker_pool_size = 1;
        let storage = TestStorageBuilder::new().config(config).build().unwrap();
        let (tx, rx) = channel();
        expect_none(
            storage
                .async_get(Context::new(), Key::from_raw(b"x"), 100)
                .wait(),
        );
        storage
            .async_prewrite(
                Context::new(),
                vec![Mutation::Put((Key::from_raw(b"x"), b"100".to_vec()))],
                b"x".to_vec(),
                100,
                Options::default(),
                expect_ok_callback(tx.clone(), 1),
            )
            .unwrap();
        rx.recv().unwrap();
        storage
            .async_commit(
                Context::new(),
                vec![Key::from_raw(b"x")],
                100,
                101,
                expect_ok_callback(tx.clone(), 2),
            )
            .unwrap();
        rx.recv().unwrap();

        storage
            .async_pause(
                Context::new(),
                vec![],
                1000,
                expect_ok_callback(tx.clone(), 3),
            )
            .unwrap();
        let mut ctx = Context::new();
        ctx.set_priority(CommandPri::High);
        expect_value(
            b"100".to_vec(),
            storage.async_get(ctx, Key::from_raw(b"x"), 101).wait(),
        );
        // Command Get with high priority not block by command Pause.
        assert_eq!(rx.recv().unwrap(), 3);
    }

    #[test]
    fn test_delete_range() {
        let storage = TestStorageBuilder::new().build().unwrap();
        let (tx, rx) = channel();
        // Write x and y.
        storage
            .async_prewrite(
                Context::new(),
                vec![
                    Mutation::Put((Key::from_raw(b"x"), b"100".to_vec())),
                    Mutation::Put((Key::from_raw(b"y"), b"100".to_vec())),
                    Mutation::Put((Key::from_raw(b"z"), b"100".to_vec())),
                ],
                b"x".to_vec(),
                100,
                Options::default(),
                expect_ok_callback(tx.clone(), 0),
            )
            .unwrap();
        rx.recv().unwrap();
        storage
            .async_commit(
                Context::new(),
                vec![
                    Key::from_raw(b"x"),
                    Key::from_raw(b"y"),
                    Key::from_raw(b"z"),
                ],
                100,
                101,
                expect_ok_callback(tx.clone(), 1),
            )
            .unwrap();
        rx.recv().unwrap();
        expect_value(
            b"100".to_vec(),
            storage
                .async_get(Context::new(), Key::from_raw(b"x"), 101)
                .wait(),
        );
        expect_value(
            b"100".to_vec(),
            storage
                .async_get(Context::new(), Key::from_raw(b"y"), 101)
                .wait(),
        );
        expect_value(
            b"100".to_vec(),
            storage
                .async_get(Context::new(), Key::from_raw(b"z"), 101)
                .wait(),
        );

        // Delete range [x, z)
        storage
            .async_delete_range(
                Context::new(),
                Key::from_raw(b"x"),
                Key::from_raw(b"z"),
                expect_ok_callback(tx.clone(), 5),
            )
            .unwrap();
        rx.recv().unwrap();
        expect_none(
            storage
                .async_get(Context::new(), Key::from_raw(b"x"), 101)
                .wait(),
        );
        expect_none(
            storage
                .async_get(Context::new(), Key::from_raw(b"y"), 101)
                .wait(),
        );
        expect_value(
            b"100".to_vec(),
            storage
                .async_get(Context::new(), Key::from_raw(b"z"), 101)
                .wait(),
        );

        storage
            .async_delete_range(
                Context::new(),
                Key::from_raw(b""),
                Key::from_raw(&[255]),
                expect_ok_callback(tx.clone(), 9),
            )
            .unwrap();
        rx.recv().unwrap();
        expect_none(
            storage
                .async_get(Context::new(), Key::from_raw(b"z"), 101)
                .wait(),
        );
    }

    #[test]
    fn test_raw_delete_range() {
        let storage = TestStorageBuilder::new().build().unwrap();
        let (tx, rx) = channel();

        let test_data = [
            (b"a", b"001"),
            (b"b", b"002"),
            (b"c", b"003"),
            (b"d", b"004"),
            (b"e", b"005"),
        ];

        // Write some key-value pairs to the db
        for kv in &test_data {
            storage
                .async_raw_put(
                    Context::new(),
                    "".to_string(),
                    kv.0.to_vec(),
                    kv.1.to_vec(),
                    expect_ok_callback(tx.clone(), 0),
                )
                .unwrap();
        }

        expect_value(
            b"004".to_vec(),
            storage
                .async_raw_get(Context::new(), "".to_string(), b"d".to_vec())
                .wait(),
        );

        // Delete ["d", "e")
        storage
            .async_raw_delete_range(
                Context::new(),
                "".to_string(),
                b"d".to_vec(),
                b"e".to_vec(),
                expect_ok_callback(tx.clone(), 1),
            )
            .unwrap();
        rx.recv().unwrap();

        // Assert key "d" has gone
        expect_value(
            b"003".to_vec(),
            storage
                .async_raw_get(Context::new(), "".to_string(), b"c".to_vec())
                .wait(),
        );
        expect_none(
            storage
                .async_raw_get(Context::new(), "".to_string(), b"d".to_vec())
                .wait(),
        );
        expect_value(
            b"005".to_vec(),
            storage
                .async_raw_get(Context::new(), "".to_string(), b"e".to_vec())
                .wait(),
        );

        // Delete ["aa", "ab")
        storage
            .async_raw_delete_range(
                Context::new(),
                "".to_string(),
                b"aa".to_vec(),
                b"ab".to_vec(),
                expect_ok_callback(tx.clone(), 2),
            )
            .unwrap();
        rx.recv().unwrap();

        // Assert nothing happened
        expect_value(
            b"001".to_vec(),
            storage
                .async_raw_get(Context::new(), "".to_string(), b"a".to_vec())
                .wait(),
        );
        expect_value(
            b"002".to_vec(),
            storage
                .async_raw_get(Context::new(), "".to_string(), b"b".to_vec())
                .wait(),
        );

        // Delete all
        storage
            .async_raw_delete_range(
                Context::new(),
                "".to_string(),
                b"a".to_vec(),
                b"z".to_vec(),
                expect_ok_callback(tx, 3),
            )
            .unwrap();
        rx.recv().unwrap();

        // Assert now no key remains
        for kv in &test_data {
            expect_none(
                storage
                    .async_raw_get(Context::new(), "".to_string(), kv.0.to_vec())
                    .wait(),
            );
        }

        rx.recv().unwrap();
    }

    #[test]
    fn test_raw_batch_put() {
        let storage = TestStorageBuilder::new().build().unwrap();
        let (tx, rx) = channel();

        let test_data = vec![
            (b"a".to_vec(), b"aa".to_vec()),
            (b"b".to_vec(), b"bb".to_vec()),
            (b"c".to_vec(), b"cc".to_vec()),
            (b"d".to_vec(), b"dd".to_vec()),
            (b"e".to_vec(), b"ee".to_vec()),
        ];

        // Write key-value pairs in a batch
        storage
            .async_raw_batch_put(
                Context::new(),
                "".to_string(),
                test_data.clone(),
                expect_ok_callback(tx.clone(), 0),
            )
            .unwrap();
        rx.recv().unwrap();

        // Verify pairs one by one
        for (key, val) in test_data {
            expect_value(
                val,
                storage
                    .async_raw_get(Context::new(), "".to_string(), key)
                    .wait(),
            );
        }
    }

    #[test]
    fn test_raw_batch_get() {
        let storage = TestStorageBuilder::new().build().unwrap();
        let (tx, rx) = channel();

        let test_data = vec![
            (b"a".to_vec(), b"aa".to_vec()),
            (b"b".to_vec(), b"bb".to_vec()),
            (b"c".to_vec(), b"cc".to_vec()),
            (b"d".to_vec(), b"dd".to_vec()),
            (b"e".to_vec(), b"ee".to_vec()),
        ];

        // Write key-value pairs one by one
        for &(ref key, ref value) in &test_data {
            storage
                .async_raw_put(
                    Context::new(),
                    "".to_string(),
                    key.clone(),
                    value.clone(),
                    expect_ok_callback(tx.clone(), 0),
                )
                .unwrap();
        }
        rx.recv().unwrap();

        // Verify pairs in a batch
        let keys = test_data.iter().map(|&(ref k, _)| k.clone()).collect();
        let results = test_data.into_iter().map(|(k, v)| Some((k, v))).collect();
        expect_multi_values(
            results,
            storage
                .async_raw_batch_get(Context::new(), "".to_string(), keys)
                .wait(),
        );
    }

    #[test]
    fn test_raw_batch_delete() {
        let storage = TestStorageBuilder::new().build().unwrap();
        let (tx, rx) = channel();

        let test_data = vec![
            (b"a".to_vec(), b"aa".to_vec()),
            (b"b".to_vec(), b"bb".to_vec()),
            (b"c".to_vec(), b"cc".to_vec()),
            (b"d".to_vec(), b"dd".to_vec()),
            (b"e".to_vec(), b"ee".to_vec()),
        ];

        // Write key-value pairs in batch
        storage
            .async_raw_batch_put(
                Context::new(),
                "".to_string(),
                test_data.clone(),
                expect_ok_callback(tx.clone(), 0),
            )
            .unwrap();
        rx.recv().unwrap();

        // Verify pairs exist
        let keys = test_data.iter().map(|&(ref k, _)| k.clone()).collect();
        let results = test_data
            .iter()
            .map(|&(ref k, ref v)| Some((k.clone(), v.clone())))
            .collect();
        expect_multi_values(
            results,
            storage
                .async_raw_batch_get(Context::new(), "".to_string(), keys)
                .wait(),
        );

        // Delete ["b", "d"]
        storage
            .async_raw_batch_delete(
                Context::new(),
                "".to_string(),
                vec![b"b".to_vec(), b"d".to_vec()],
                expect_ok_callback(tx.clone(), 1),
            )
            .unwrap();
        rx.recv().unwrap();

        // Assert "b" and "d" are gone
        expect_value(
            b"aa".to_vec(),
            storage
                .async_raw_get(Context::new(), "".to_string(), b"a".to_vec())
                .wait(),
        );
        expect_none(
            storage
                .async_raw_get(Context::new(), "".to_string(), b"b".to_vec())
                .wait(),
        );
        expect_value(
            b"cc".to_vec(),
            storage
                .async_raw_get(Context::new(), "".to_string(), b"c".to_vec())
                .wait(),
        );
        expect_none(
            storage
                .async_raw_get(Context::new(), "".to_string(), b"d".to_vec())
                .wait(),
        );
        expect_value(
            b"ee".to_vec(),
            storage
                .async_raw_get(Context::new(), "".to_string(), b"e".to_vec())
                .wait(),
        );

        // Delete ["a", "c", "e"]
        storage
            .async_raw_batch_delete(
                Context::new(),
                "".to_string(),
                vec![b"a".to_vec(), b"c".to_vec(), b"e".to_vec()],
                expect_ok_callback(tx.clone(), 2),
            )
            .unwrap();
        rx.recv().unwrap();

        // Assert no key remains
        for (k, _) in test_data {
            expect_none(
                storage
                    .async_raw_get(Context::new(), "".to_string(), k)
                    .wait(),
            );
        }
    }

    #[test]
    fn test_raw_scan() {
        let storage = TestStorageBuilder::new().build().unwrap();
        let (tx, rx) = channel();

        let test_data = vec![
            (b"a".to_vec(), b"aa".to_vec()),
            (b"a1".to_vec(), b"aa11".to_vec()),
            (b"a2".to_vec(), b"aa22".to_vec()),
            (b"a3".to_vec(), b"aa33".to_vec()),
            (b"b".to_vec(), b"bb".to_vec()),
            (b"b1".to_vec(), b"bb11".to_vec()),
            (b"b2".to_vec(), b"bb22".to_vec()),
            (b"b3".to_vec(), b"bb33".to_vec()),
            (b"c".to_vec(), b"cc".to_vec()),
            (b"c1".to_vec(), b"cc11".to_vec()),
            (b"c2".to_vec(), b"cc22".to_vec()),
            (b"c3".to_vec(), b"cc33".to_vec()),
            (b"d".to_vec(), b"dd".to_vec()),
            (b"d1".to_vec(), b"dd11".to_vec()),
            (b"d2".to_vec(), b"dd22".to_vec()),
            (b"d3".to_vec(), b"dd33".to_vec()),
            (b"e".to_vec(), b"ee".to_vec()),
            (b"e1".to_vec(), b"ee11".to_vec()),
            (b"e2".to_vec(), b"ee22".to_vec()),
            (b"e3".to_vec(), b"ee33".to_vec()),
        ];

        // Write key-value pairs in batch
        storage
            .async_raw_batch_put(
                Context::new(),
                "".to_string(),
                test_data.clone(),
                expect_ok_callback(tx.clone(), 0),
            )
            .unwrap();
        rx.recv().unwrap();

        // Scan pairs with key only
        let mut results: Vec<Option<KvPair>> = test_data
            .iter()
            .map(|&(ref k, _)| Some((k.clone(), vec![])))
            .collect();
        expect_multi_values(
            results.clone(),
            storage
                .async_raw_scan(
                    Context::new(),
                    "".to_string(),
                    vec![],
                    None,
                    20,
                    true,
                    false,
                )
                .wait(),
        );
        results = results.split_off(10);
        expect_multi_values(
            results,
            storage
                .async_raw_scan(
                    Context::new(),
                    "".to_string(),
                    b"c2".to_vec(),
                    None,
                    20,
                    true,
                    false,
                )
                .wait(),
        );
        let mut results: Vec<Option<KvPair>> = test_data
            .clone()
            .into_iter()
            .map(|(k, v)| Some((k, v)))
            .collect();
        expect_multi_values(
            results.clone(),
            storage
                .async_raw_scan(
                    Context::new(),
                    "".to_string(),
                    vec![],
                    None,
                    20,
                    false,
                    false,
                )
                .wait(),
        );
        results = results.split_off(10);
        expect_multi_values(
            results,
            storage
                .async_raw_scan(
                    Context::new(),
                    "".to_string(),
                    b"c2".to_vec(),
                    None,
                    20,
                    false,
                    false,
                )
                .wait(),
        );
        let results: Vec<Option<KvPair>> = test_data
            .clone()
            .into_iter()
            .map(|(k, v)| Some((k, v)))
            .rev()
            .collect();
        expect_multi_values(
            results,
            storage
                .async_raw_scan(
                    Context::new(),
                    "".to_string(),
                    b"z".to_vec(),
                    None,
                    20,
                    false,
                    true,
                )
                .wait(),
        );
        let results: Vec<Option<KvPair>> = test_data
            .clone()
            .into_iter()
            .map(|(k, v)| Some((k, v)))
            .rev()
            .take(5)
            .collect();
        expect_multi_values(
            results,
            storage
                .async_raw_scan(
                    Context::new(),
                    "".to_string(),
                    b"z".to_vec(),
                    None,
                    5,
                    false,
                    true,
                )
                .wait(),
        );

        // Scan with end_key
        let results: Vec<Option<KvPair>> = test_data
            .clone()
            .into_iter()
            .skip(6)
            .take(4)
            .map(|(k, v)| Some((k, v)))
            .collect();
        expect_multi_values(
            results.clone(),
            storage
                .async_raw_scan(
                    Context::new(),
                    "".to_string(),
                    b"b2".to_vec(),
                    Some(b"c2".to_vec()),
                    20,
                    false,
                    false,
                )
                .wait(),
        );
        let results: Vec<Option<KvPair>> = test_data
            .clone()
            .into_iter()
            .skip(6)
            .take(1)
            .map(|(k, v)| Some((k, v)))
            .collect();
        expect_multi_values(
            results.clone(),
            storage
                .async_raw_scan(
                    Context::new(),
                    "".to_string(),
                    b"b2".to_vec(),
                    Some(b"b2\x00".to_vec()),
                    20,
                    false,
                    false,
                )
                .wait(),
        );

        // Reverse scan with end_key
        let results: Vec<Option<KvPair>> = test_data
            .clone()
            .into_iter()
            .rev()
            .skip(10)
            .take(4)
            .map(|(k, v)| Some((k, v)))
            .collect();
        expect_multi_values(
            results.clone(),
            storage
                .async_raw_scan(
                    Context::new(),
                    "".to_string(),
                    b"c2".to_vec(),
                    Some(b"b2".to_vec()),
                    20,
                    false,
                    true,
                )
                .wait(),
        );
        let results: Vec<Option<KvPair>> = test_data
            .clone()
            .into_iter()
            .skip(6)
            .take(1)
            .map(|(k, v)| Some((k, v)))
            .collect();
        expect_multi_values(
            results.clone(),
            storage
                .async_raw_scan(
                    Context::new(),
                    "".to_string(),
                    b"b2\x00".to_vec(),
                    Some(b"b2".to_vec()),
                    20,
                    false,
                    true,
                )
                .wait(),
        );

        // End key tests. Confirm that lower/upper bound works correctly.
        let ctx = Context::new();
        let results = vec![
            (b"c1".to_vec(), b"cc11".to_vec()),
            (b"c2".to_vec(), b"cc22".to_vec()),
            (b"c3".to_vec(), b"cc33".to_vec()),
            (b"d".to_vec(), b"dd".to_vec()),
            (b"d1".to_vec(), b"dd11".to_vec()),
            (b"d2".to_vec(), b"dd22".to_vec()),
        ]
        .into_iter()
        .map(|(k, v)| Some((k, v)));
        let engine = storage.get_engine();
        expect_multi_values(
            results.clone().collect(),
            <Storage<RocksEngine>>::async_snapshot(&engine, &ctx)
                .and_then(move |snapshot| {
                    <Storage<RocksEngine>>::raw_scan(
                        &snapshot,
                        &"".to_string(),
                        &Key::from_encoded(b"c1".to_vec()),
                        Some(Key::from_encoded(b"d3".to_vec())),
                        20,
                        &mut Statistics::default(),
                        false,
                    )
                })
                .wait(),
        );
        expect_multi_values(
            results.rev().collect(),
            <Storage<RocksEngine>>::async_snapshot(&engine, &ctx)
                .and_then(move |snapshot| {
                    <Storage<RocksEngine>>::reverse_raw_scan(
                        &snapshot,
                        &"".to_string(),
                        &Key::from_encoded(b"d3".to_vec()),
                        Some(Key::from_encoded(b"c1".to_vec())),
                        20,
                        &mut Statistics::default(),
                        false,
                    )
                })
                .wait(),
        );
    }

    #[test]
    fn test_check_key_ranges() {
        fn make_ranges(ranges: Vec<(Vec<u8>, Vec<u8>)>) -> Vec<KeyRange> {
            ranges
                .into_iter()
                .map(|(s, e)| {
                    let mut range = KeyRange::new();
                    range.set_start_key(s);
                    if !e.is_empty() {
                        range.set_end_key(e);
                    }
                    range
                })
                .collect()
        }

        let ranges = make_ranges(vec![
            (b"a".to_vec(), b"a3".to_vec()),
            (b"b".to_vec(), b"b3".to_vec()),
            (b"c".to_vec(), b"c3".to_vec()),
        ]);
        assert_eq!(
            <Storage<RocksEngine>>::check_key_ranges(&ranges, false),
            true
        );

        let ranges = make_ranges(vec![
            (b"a".to_vec(), vec![]),
            (b"b".to_vec(), vec![]),
            (b"c".to_vec(), vec![]),
        ]);
        assert_eq!(
            <Storage<RocksEngine>>::check_key_ranges(&ranges, false),
            true
        );

        let ranges = make_ranges(vec![
            (b"a3".to_vec(), b"a".to_vec()),
            (b"b3".to_vec(), b"b".to_vec()),
            (b"c3".to_vec(), b"c".to_vec()),
        ]);
        assert_eq!(
            <Storage<RocksEngine>>::check_key_ranges(&ranges, false),
            false
        );

        // if end_key is omitted, the next start_key is used instead. so, false is returned.
        let ranges = make_ranges(vec![
            (b"c".to_vec(), vec![]),
            (b"b".to_vec(), vec![]),
            (b"a".to_vec(), vec![]),
        ]);
        assert_eq!(
            <Storage<RocksEngine>>::check_key_ranges(&ranges, false),
            false
        );

        let ranges = make_ranges(vec![
            (b"a3".to_vec(), b"a".to_vec()),
            (b"b3".to_vec(), b"b".to_vec()),
            (b"c3".to_vec(), b"c".to_vec()),
        ]);
        assert_eq!(
            <Storage<RocksEngine>>::check_key_ranges(&ranges, true),
            true
        );

        let ranges = make_ranges(vec![
            (b"c3".to_vec(), vec![]),
            (b"b3".to_vec(), vec![]),
            (b"a3".to_vec(), vec![]),
        ]);
        assert_eq!(
            <Storage<RocksEngine>>::check_key_ranges(&ranges, true),
            true
        );

        let ranges = make_ranges(vec![
            (b"a".to_vec(), b"a3".to_vec()),
            (b"b".to_vec(), b"b3".to_vec()),
            (b"c".to_vec(), b"c3".to_vec()),
        ]);
        assert_eq!(
            <Storage<RocksEngine>>::check_key_ranges(&ranges, true),
            false
        );

        let ranges = make_ranges(vec![
            (b"a3".to_vec(), vec![]),
            (b"b3".to_vec(), vec![]),
            (b"c3".to_vec(), vec![]),
        ]);
        assert_eq!(
            <Storage<RocksEngine>>::check_key_ranges(&ranges, true),
            false
        );
    }

    #[test]
    fn test_raw_batch_scan() {
        let storage = TestStorageBuilder::new().build().unwrap();
        let (tx, rx) = channel();

        let test_data = vec![
            (b"a".to_vec(), b"aa".to_vec()),
            (b"a1".to_vec(), b"aa11".to_vec()),
            (b"a2".to_vec(), b"aa22".to_vec()),
            (b"a3".to_vec(), b"aa33".to_vec()),
            (b"b".to_vec(), b"bb".to_vec()),
            (b"b1".to_vec(), b"bb11".to_vec()),
            (b"b2".to_vec(), b"bb22".to_vec()),
            (b"b3".to_vec(), b"bb33".to_vec()),
            (b"c".to_vec(), b"cc".to_vec()),
            (b"c1".to_vec(), b"cc11".to_vec()),
            (b"c2".to_vec(), b"cc22".to_vec()),
            (b"c3".to_vec(), b"cc33".to_vec()),
            (b"d".to_vec(), b"dd".to_vec()),
            (b"d1".to_vec(), b"dd11".to_vec()),
            (b"d2".to_vec(), b"dd22".to_vec()),
            (b"d3".to_vec(), b"dd33".to_vec()),
            (b"e".to_vec(), b"ee".to_vec()),
            (b"e1".to_vec(), b"ee11".to_vec()),
            (b"e2".to_vec(), b"ee22".to_vec()),
            (b"e3".to_vec(), b"ee33".to_vec()),
        ];

        // Write key-value pairs in batch
        storage
            .async_raw_batch_put(
                Context::new(),
                "".to_string(),
                test_data.clone(),
                expect_ok_callback(tx.clone(), 0),
            )
            .unwrap();
        rx.recv().unwrap();

        // Verify pairs exist
        let keys = test_data.iter().map(|&(ref k, _)| k.clone()).collect();
        let results = test_data.into_iter().map(|(k, v)| Some((k, v))).collect();
        expect_multi_values(
            results,
            storage
                .async_raw_batch_get(Context::new(), "".to_string(), keys)
                .wait(),
        );

        let results = vec![
            Some((b"a".to_vec(), b"aa".to_vec())),
            Some((b"a1".to_vec(), b"aa11".to_vec())),
            Some((b"a2".to_vec(), b"aa22".to_vec())),
            Some((b"a3".to_vec(), b"aa33".to_vec())),
            Some((b"b".to_vec(), b"bb".to_vec())),
            Some((b"b1".to_vec(), b"bb11".to_vec())),
            Some((b"b2".to_vec(), b"bb22".to_vec())),
            Some((b"b3".to_vec(), b"bb33".to_vec())),
            Some((b"c".to_vec(), b"cc".to_vec())),
            Some((b"c1".to_vec(), b"cc11".to_vec())),
            Some((b"c2".to_vec(), b"cc22".to_vec())),
            Some((b"c3".to_vec(), b"cc33".to_vec())),
            Some((b"d".to_vec(), b"dd".to_vec())),
        ];
        let ranges: Vec<KeyRange> = vec![b"a".to_vec(), b"b".to_vec(), b"c".to_vec()]
            .into_iter()
            .map(|k| {
                let mut range = KeyRange::new();
                range.set_start_key(k);
                range
            })
            .collect();
        expect_multi_values(
            results,
            storage
                .async_raw_batch_scan(
                    Context::new(),
                    "".to_string(),
                    ranges.clone(),
                    5,
                    false,
                    false,
                )
                .wait(),
        );

        let results = vec![
            Some((b"a".to_vec(), vec![])),
            Some((b"a1".to_vec(), vec![])),
            Some((b"a2".to_vec(), vec![])),
            Some((b"a3".to_vec(), vec![])),
            Some((b"b".to_vec(), vec![])),
            Some((b"b1".to_vec(), vec![])),
            Some((b"b2".to_vec(), vec![])),
            Some((b"b3".to_vec(), vec![])),
            Some((b"c".to_vec(), vec![])),
            Some((b"c1".to_vec(), vec![])),
            Some((b"c2".to_vec(), vec![])),
            Some((b"c3".to_vec(), vec![])),
            Some((b"d".to_vec(), vec![])),
        ];
        expect_multi_values(
            results,
            storage
                .async_raw_batch_scan(
                    Context::new(),
                    "".to_string(),
                    ranges.clone(),
                    5,
                    true,
                    false,
                )
                .wait(),
        );

        let results = vec![
            Some((b"a".to_vec(), b"aa".to_vec())),
            Some((b"a1".to_vec(), b"aa11".to_vec())),
            Some((b"a2".to_vec(), b"aa22".to_vec())),
            Some((b"b".to_vec(), b"bb".to_vec())),
            Some((b"b1".to_vec(), b"bb11".to_vec())),
            Some((b"b2".to_vec(), b"bb22".to_vec())),
            Some((b"c".to_vec(), b"cc".to_vec())),
            Some((b"c1".to_vec(), b"cc11".to_vec())),
            Some((b"c2".to_vec(), b"cc22".to_vec())),
        ];
        expect_multi_values(
            results,
            storage
                .async_raw_batch_scan(
                    Context::new(),
                    "".to_string(),
                    ranges.clone(),
                    3,
                    false,
                    false,
                )
                .wait(),
        );

        let results = vec![
            Some((b"a".to_vec(), vec![])),
            Some((b"a1".to_vec(), vec![])),
            Some((b"a2".to_vec(), vec![])),
            Some((b"b".to_vec(), vec![])),
            Some((b"b1".to_vec(), vec![])),
            Some((b"b2".to_vec(), vec![])),
            Some((b"c".to_vec(), vec![])),
            Some((b"c1".to_vec(), vec![])),
            Some((b"c2".to_vec(), vec![])),
        ];
        expect_multi_values(
            results,
            storage
                .async_raw_batch_scan(Context::new(), "".to_string(), ranges, 3, true, false)
                .wait(),
        );

        let results = vec![
            Some((b"a2".to_vec(), b"aa22".to_vec())),
            Some((b"a1".to_vec(), b"aa11".to_vec())),
            Some((b"a".to_vec(), b"aa".to_vec())),
            Some((b"b2".to_vec(), b"bb22".to_vec())),
            Some((b"b1".to_vec(), b"bb11".to_vec())),
            Some((b"b".to_vec(), b"bb".to_vec())),
            Some((b"c2".to_vec(), b"cc22".to_vec())),
            Some((b"c1".to_vec(), b"cc11".to_vec())),
            Some((b"c".to_vec(), b"cc".to_vec())),
        ];
        let ranges: Vec<KeyRange> = vec![
            (b"a3".to_vec(), b"a".to_vec()),
            (b"b3".to_vec(), b"b".to_vec()),
            (b"c3".to_vec(), b"c".to_vec()),
        ]
        .into_iter()
        .map(|(s, e)| {
            let mut range = KeyRange::new();
            range.set_start_key(s);
            range.set_end_key(e);
            range
        })
        .collect();
        expect_multi_values(
            results,
            storage
                .async_raw_batch_scan(Context::new(), "".to_string(), ranges, 5, false, true)
                .wait(),
        );

        let results = vec![
            Some((b"c2".to_vec(), b"cc22".to_vec())),
            Some((b"c1".to_vec(), b"cc11".to_vec())),
            Some((b"b2".to_vec(), b"bb22".to_vec())),
            Some((b"b1".to_vec(), b"bb11".to_vec())),
            Some((b"a2".to_vec(), b"aa22".to_vec())),
            Some((b"a1".to_vec(), b"aa11".to_vec())),
        ];
        let ranges: Vec<KeyRange> = vec![b"c3".to_vec(), b"b3".to_vec(), b"a3".to_vec()]
            .into_iter()
            .map(|s| {
                let mut range = KeyRange::new();
                range.set_start_key(s);
                range
            })
            .collect();
        expect_multi_values(
            results,
            storage
                .async_raw_batch_scan(Context::new(), "".to_string(), ranges, 2, false, true)
                .wait(),
        );

        let results = vec![
            Some((b"a2".to_vec(), vec![])),
            Some((b"a1".to_vec(), vec![])),
            Some((b"a".to_vec(), vec![])),
            Some((b"b2".to_vec(), vec![])),
            Some((b"b1".to_vec(), vec![])),
            Some((b"b".to_vec(), vec![])),
            Some((b"c2".to_vec(), vec![])),
            Some((b"c1".to_vec(), vec![])),
            Some((b"c".to_vec(), vec![])),
        ];
        let ranges: Vec<KeyRange> = vec![
            (b"a3".to_vec(), b"a".to_vec()),
            (b"b3".to_vec(), b"b".to_vec()),
            (b"c3".to_vec(), b"c".to_vec()),
        ]
        .into_iter()
        .map(|(s, e)| {
            let mut range = KeyRange::new();
            range.set_start_key(s);
            range.set_end_key(e);
            range
        })
        .collect();
        expect_multi_values(
            results,
            storage
                .async_raw_batch_scan(Context::new(), "".to_string(), ranges, 5, true, true)
                .wait(),
        );
    }

    #[test]
    fn test_scan_lock() {
        let storage = TestStorageBuilder::new().build().unwrap();
        let (tx, rx) = channel();
        storage
            .async_prewrite(
                Context::new(),
                vec![
                    Mutation::Put((Key::from_raw(b"x"), b"foo".to_vec())),
                    Mutation::Put((Key::from_raw(b"y"), b"foo".to_vec())),
                    Mutation::Put((Key::from_raw(b"z"), b"foo".to_vec())),
                ],
                b"x".to_vec(),
                100,
                Options::default(),
                expect_ok_callback(tx.clone(), 0),
            )
            .unwrap();
        rx.recv().unwrap();
        storage
            .async_prewrite(
                Context::new(),
                vec![
                    Mutation::Put((Key::from_raw(b"a"), b"foo".to_vec())),
                    Mutation::Put((Key::from_raw(b"b"), b"foo".to_vec())),
                    Mutation::Put((Key::from_raw(b"c"), b"foo".to_vec())),
                ],
                b"c".to_vec(),
                101,
                Options::default(),
                expect_ok_callback(tx.clone(), 0),
            )
            .unwrap();
        rx.recv().unwrap();
        let (lock_a, lock_b, lock_c, lock_x, lock_y, lock_z) = (
            {
                let mut lock = LockInfo::new();
                lock.set_primary_lock(b"c".to_vec());
                lock.set_lock_version(101);
                lock.set_key(b"a".to_vec());
                lock
            },
            {
                let mut lock = LockInfo::new();
                lock.set_primary_lock(b"c".to_vec());
                lock.set_lock_version(101);
                lock.set_key(b"b".to_vec());
                lock
            },
            {
                let mut lock = LockInfo::new();
                lock.set_primary_lock(b"c".to_vec());
                lock.set_lock_version(101);
                lock.set_key(b"c".to_vec());
                lock
            },
            {
                let mut lock = LockInfo::new();
                lock.set_primary_lock(b"x".to_vec());
                lock.set_lock_version(100);
                lock.set_key(b"x".to_vec());
                lock
            },
            {
                let mut lock = LockInfo::new();
                lock.set_primary_lock(b"x".to_vec());
                lock.set_lock_version(100);
                lock.set_key(b"y".to_vec());
                lock
            },
            {
                let mut lock = LockInfo::new();
                lock.set_primary_lock(b"x".to_vec());
                lock.set_lock_version(100);
                lock.set_key(b"z".to_vec());
                lock
            },
        );
        storage
            .async_scan_locks(
                Context::new(),
                99,
                vec![],
                10,
                expect_value_callback(tx.clone(), 0, vec![]),
            )
            .unwrap();
        rx.recv().unwrap();
        storage
            .async_scan_locks(
                Context::new(),
                100,
                vec![],
                10,
                expect_value_callback(
                    tx.clone(),
                    0,
                    vec![lock_x.clone(), lock_y.clone(), lock_z.clone()],
                ),
            )
            .unwrap();
        rx.recv().unwrap();
        storage
            .async_scan_locks(
                Context::new(),
                100,
                b"a".to_vec(),
                10,
                expect_value_callback(
                    tx.clone(),
                    0,
                    vec![lock_x.clone(), lock_y.clone(), lock_z.clone()],
                ),
            )
            .unwrap();
        rx.recv().unwrap();
        storage
            .async_scan_locks(
                Context::new(),
                100,
                b"y".to_vec(),
                10,
                expect_value_callback(tx.clone(), 0, vec![lock_y.clone(), lock_z.clone()]),
            )
            .unwrap();
        rx.recv().unwrap();
        storage
            .async_scan_locks(
                Context::new(),
                101,
                vec![],
                10,
                expect_value_callback(
                    tx.clone(),
                    0,
                    vec![
                        lock_a.clone(),
                        lock_b.clone(),
                        lock_c.clone(),
                        lock_x.clone(),
                        lock_y.clone(),
                        lock_z.clone(),
                    ],
                ),
            )
            .unwrap();
        rx.recv().unwrap();
        storage
            .async_scan_locks(
                Context::new(),
                101,
                vec![],
                4,
                expect_value_callback(
                    tx.clone(),
                    0,
                    vec![
                        lock_a.clone(),
                        lock_b.clone(),
                        lock_c.clone(),
                        lock_x.clone(),
                    ],
                ),
            )
            .unwrap();
        rx.recv().unwrap();
        storage
            .async_scan_locks(
                Context::new(),
                101,
                b"b".to_vec(),
                4,
                expect_value_callback(
                    tx.clone(),
                    0,
                    vec![
                        lock_b.clone(),
                        lock_c.clone(),
                        lock_x.clone(),
                        lock_y.clone(),
                    ],
                ),
            )
            .unwrap();
        rx.recv().unwrap();
        storage
            .async_scan_locks(
                Context::new(),
                101,
                b"b".to_vec(),
                0,
                expect_value_callback(
                    tx.clone(),
                    0,
                    vec![
                        lock_b.clone(),
                        lock_c.clone(),
                        lock_x.clone(),
                        lock_y.clone(),
                        lock_z.clone(),
                    ],
                ),
            )
            .unwrap();
        rx.recv().unwrap();
    }

    #[test]
    fn test_resolve_lock() {
        use crate::storage::txn::RESOLVE_LOCK_BATCH_SIZE;

        let storage = TestStorageBuilder::new().build().unwrap();
        let (tx, rx) = channel();

        // These locks (transaction ts=99) are not going to be resolved.
        storage
            .async_prewrite(
                Context::new(),
                vec![
                    Mutation::Put((Key::from_raw(b"a"), b"foo".to_vec())),
                    Mutation::Put((Key::from_raw(b"b"), b"foo".to_vec())),
                    Mutation::Put((Key::from_raw(b"c"), b"foo".to_vec())),
                ],
                b"c".to_vec(),
                99,
                Options::default(),
                expect_ok_callback(tx.clone(), 0),
            )
            .unwrap();
        rx.recv().unwrap();

        let (lock_a, lock_b, lock_c) = (
            {
                let mut lock = LockInfo::new();
                lock.set_primary_lock(b"c".to_vec());
                lock.set_lock_version(99);
                lock.set_key(b"a".to_vec());
                lock
            },
            {
                let mut lock = LockInfo::new();
                lock.set_primary_lock(b"c".to_vec());
                lock.set_lock_version(99);
                lock.set_key(b"b".to_vec());
                lock
            },
            {
                let mut lock = LockInfo::new();
                lock.set_primary_lock(b"c".to_vec());
                lock.set_lock_version(99);
                lock.set_key(b"c".to_vec());
                lock
            },
        );

        // We should be able to resolve all locks for transaction ts=100 when there are this
        // many locks.
        let scanned_locks_coll = vec![
            1,
            RESOLVE_LOCK_BATCH_SIZE,
            RESOLVE_LOCK_BATCH_SIZE - 1,
            RESOLVE_LOCK_BATCH_SIZE + 1,
            RESOLVE_LOCK_BATCH_SIZE * 2,
            RESOLVE_LOCK_BATCH_SIZE * 2 - 1,
            RESOLVE_LOCK_BATCH_SIZE * 2 + 1,
        ];

        let is_rollback_coll = vec![
            false, // commit
            true,  // rollback
        ];
        let mut ts = 100;

        for scanned_locks in scanned_locks_coll {
            for is_rollback in &is_rollback_coll {
                let mut mutations = vec![];
                for i in 0..scanned_locks {
                    mutations.push(Mutation::Put((
                        Key::from_raw(format!("x{:08}", i).as_bytes()),
                        b"foo".to_vec(),
                    )));
                }

                storage
                    .async_prewrite(
                        Context::new(),
                        mutations,
                        b"x".to_vec(),
                        ts,
                        Options::default(),
                        expect_ok_callback(tx.clone(), 0),
                    )
                    .unwrap();
                rx.recv().unwrap();

                let mut txn_status = HashMap::default();
                txn_status.insert(
                    ts,
                    if *is_rollback {
                        0 // rollback
                    } else {
                        ts + 5 // commit, commit_ts = start_ts + 5
                    },
                );
                storage
                    .async_resolve_lock(
                        Context::new(),
                        txn_status,
                        expect_ok_callback(tx.clone(), 0),
                    )
                    .unwrap();
                rx.recv().unwrap();

                // All locks should be resolved except for a, b and c.
                storage
                    .async_scan_locks(
                        Context::new(),
                        ts,
                        vec![],
                        0,
                        expect_value_callback(
                            tx.clone(),
                            0,
                            vec![lock_a.clone(), lock_b.clone(), lock_c.clone()],
                        ),
                    )
                    .unwrap();
                rx.recv().unwrap();

                ts += 10;
            }
        }
    }

    #[test]
    fn test_resolve_lock_lite() {
        let storage = TestStorageBuilder::new().build().unwrap();
        let (tx, rx) = channel();

        storage
            .async_prewrite(
                Context::new(),
                vec![
                    Mutation::Put((Key::from_raw(b"a"), b"foo".to_vec())),
                    Mutation::Put((Key::from_raw(b"b"), b"foo".to_vec())),
                    Mutation::Put((Key::from_raw(b"c"), b"foo".to_vec())),
                ],
                b"c".to_vec(),
                99,
                Options::default(),
                expect_ok_callback(tx.clone(), 0),
            )
            .unwrap();
        rx.recv().unwrap();

        // Rollback key 'b' and key 'c' and left key 'a' still locked.
        let resolve_keys = vec![Key::from_raw(b"b"), Key::from_raw(b"c")];
        storage
            .async_resolve_lock_lite(
                Context::new(),
                99,
                0,
                resolve_keys,
                expect_ok_callback(tx.clone(), 0),
            )
            .unwrap();
        rx.recv().unwrap();

        // Check lock for key 'a'.
        let lock_a = {
            let mut lock = LockInfo::new();
            lock.set_primary_lock(b"c".to_vec());
            lock.set_lock_version(99);
            lock.set_key(b"a".to_vec());
            lock
        };
        storage
            .async_scan_locks(
                Context::new(),
                99,
                vec![],
                0,
                expect_value_callback(tx.clone(), 0, vec![lock_a]),
            )
            .unwrap();
        rx.recv().unwrap();

        // Resolve lock for key 'a'.
        storage
            .async_resolve_lock_lite(
                Context::new(),
                99,
                0,
                vec![Key::from_raw(b"a")],
                expect_ok_callback(tx.clone(), 0),
            )
            .unwrap();
        rx.recv().unwrap();

        storage
            .async_prewrite(
                Context::new(),
                vec![
                    Mutation::Put((Key::from_raw(b"a"), b"foo".to_vec())),
                    Mutation::Put((Key::from_raw(b"b"), b"foo".to_vec())),
                    Mutation::Put((Key::from_raw(b"c"), b"foo".to_vec())),
                ],
                b"c".to_vec(),
                101,
                Options::default(),
                expect_ok_callback(tx.clone(), 0),
            )
            .unwrap();
        rx.recv().unwrap();

        // Commit key 'b' and key 'c' and left key 'a' still locked.
        let resolve_keys = vec![Key::from_raw(b"b"), Key::from_raw(b"c")];
        storage
            .async_resolve_lock_lite(
                Context::new(),
                101,
                102,
                resolve_keys,
                expect_ok_callback(tx.clone(), 0),
            )
            .unwrap();
        rx.recv().unwrap();

        // Check lock for key 'a'.
        let lock_a = {
            let mut lock = LockInfo::new();
            lock.set_primary_lock(b"c".to_vec());
            lock.set_lock_version(101);
            lock.set_key(b"a".to_vec());
            lock
        };
        storage
            .async_scan_locks(
                Context::new(),
                101,
                vec![],
                0,
                expect_value_callback(tx.clone(), 0, vec![lock_a]),
            )
            .unwrap();
        rx.recv().unwrap();
    }
}<|MERGE_RESOLUTION|>--- conflicted
+++ resolved
@@ -331,12 +331,12 @@
 
     pub fn tag(&self) -> CommandKind {
         match *self {
-<<<<<<< HEAD
             Command::Prewrite { .. } => CommandKind::prewrite,
             Command::AcquirePessimisticLock { .. } => CommandKind::pessimistic_lock,
             Command::Commit { .. } => CommandKind::commit,
             Command::Cleanup { .. } => CommandKind::cleanup,
             Command::Rollback { .. } => CommandKind::rollback,
+            Command::PessimisticRollback { .. } => CommandKind::pessimistic_rollback,
             Command::ScanLock { .. } => CommandKind::scan_lock,
             Command::ResolveLock { .. } => CommandKind::resolve_lock,
             Command::ResolveLockLite { .. } => CommandKind::resolve_lock_lite,
@@ -344,21 +344,6 @@
             Command::Pause { .. } => CommandKind::pause,
             Command::MvccByKey { .. } => CommandKind::key_mvcc,
             Command::MvccByStartTs { .. } => CommandKind::start_ts_mvcc,
-=======
-            Command::Prewrite { .. } => "prewrite",
-            Command::AcquirePessimisticLock { .. } => "acquire_pessimistic_lock",
-            Command::Commit { .. } => "commit",
-            Command::Cleanup { .. } => "cleanup",
-            Command::Rollback { .. } => "rollback",
-            Command::PessimisticRollback { .. } => "pessimistic_rollback",
-            Command::ScanLock { .. } => "scan_lock",
-            Command::ResolveLock { .. } => "resolve_lock",
-            Command::ResolveLockLite { .. } => "resolve_lock_lite",
-            Command::DeleteRange { .. } => "delete_range",
-            Command::Pause { .. } => "pause",
-            Command::MvccByKey { .. } => "key_mvcc",
-            Command::MvccByStartTs { .. } => "start_ts_mvcc",
->>>>>>> bd197bb5
         }
     }
 
