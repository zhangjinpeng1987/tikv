// Copyright 2017 PingCAP, Inc.
//
// Licensed under the Apache License, Version 2.0 (the "License");
// you may not use this file except in compliance with the License.
// You may obtain a copy of the License at
//
//     http://www.apache.org/licenses/LICENSE-2.0
//
// Unless required by applicable law or agreed to in writing, software
// distributed under the License is distributed on an "AS IS" BASIS,
// See the License for the specific language governing permissions and
// limitations under the License.

use std::path::PathBuf;
use std::io::Read;
use std::fs::File;

use log::LogLevelFilter;
use rocksdb::{CompactionPriority, DBCompressionType, DBRecoveryMode};
use tikv::server::Config as ServerConfig;
use tikv::raftstore::store::Config as RaftstoreConfig;
use tikv::raftstore::coprocessor::Config as CopConfig;
use tikv::config::*;
use tikv::storage::Config as StorageConfig;
use tikv::util::config::{ReadableDuration, ReadableSize};

use toml;

#[test]
fn test_toml_serde() {
    let value = TiKvConfig::default();
    let dump = toml::to_string_pretty(&value).unwrap();
    let load = toml::from_str(&dump).unwrap();
    assert_eq!(value, load);
}

// Read a file in project directory. It is similar to `include_str!`,
// but `include_str!` a large string literal increases compile time.
// See more: https://github.com/rust-lang/rust/issues/39352
fn read_file_in_project_dir(path: &str) -> String {
    let mut p = PathBuf::from(env!("CARGO_MANIFEST_DIR"));
    p.push(path);
    let mut f = File::open(p).unwrap();
    let mut buffer = String::new();
    f.read_to_string(&mut buffer).unwrap();
    buffer
}

#[test]
fn test_serde_custom_tikv_config() {
    let mut value = TiKvConfig::default();
    value.log_level = LogLevelFilter::Debug;
    value.log_file = "foo".to_owned();
    value.server = ServerConfig {
        cluster_id: 0, // KEEP IT ZERO, it is skipped by serde.
        addr: "example.com:443".to_owned(),
        labels: map!{ "a".to_owned() => "b".to_owned() },
        advertise_addr: "example.com:443".to_owned(),
        notify_capacity: 12_345,
        messages_per_tick: 123,
        grpc_concurrency: 123,
        grpc_concurrent_stream: 1_234,
        grpc_raft_conn_num: 123,
        grpc_stream_initial_window_size: ReadableSize(12_345),
        end_point_concurrency: 12,
        end_point_max_tasks: 12,
        end_point_stack_size: ReadableSize::mb(12),
        end_point_recursion_limit: 100,
        end_point_batch_row_limit: 64,
    };
    value.metric = MetricConfig {
        interval: ReadableDuration::secs(12),
        address: "example.com:443".to_owned(),
        job: "tikv_1".to_owned(),
    };
    value.raft_store = RaftstoreConfig {
        sync_log: false,
        raftdb_path: "/var".to_owned(),
        capacity: ReadableSize(123),
        raft_base_tick_interval: ReadableDuration::secs(12),
        raft_heartbeat_ticks: 1,
        raft_election_timeout_ticks: 12,
        raft_max_size_per_msg: ReadableSize::mb(12),
        raft_max_inflight_msgs: 123,
        raft_entry_max_size: ReadableSize::mb(12),
        raft_log_gc_tick_interval: ReadableDuration::secs(12),
        raft_log_gc_threshold: 12,
        raft_log_gc_count_limit: 12,
        raft_log_gc_size_limit: ReadableSize::kb(1),
        split_region_check_tick_interval: ReadableDuration::secs(12),
        region_split_check_diff: ReadableSize::mb(6),
        region_compact_check_interval: ReadableDuration::secs(12),
        region_compact_delete_keys_count: 1_234,
        pd_heartbeat_tick_interval: ReadableDuration::minutes(12),
        pd_store_heartbeat_tick_interval: ReadableDuration::secs(12),
        notify_capacity: 12_345,
        snap_mgr_gc_tick_interval: ReadableDuration::minutes(12),
        snap_gc_timeout: ReadableDuration::hours(12),
        messages_per_tick: 12_345,
        max_peer_down_duration: ReadableDuration::minutes(12),
        max_leader_missing_duration: ReadableDuration::hours(12),
        snap_apply_batch_size: ReadableSize::mb(12),
        lock_cf_compact_interval: ReadableDuration::minutes(12),
        lock_cf_compact_bytes_threshold: ReadableSize::mb(123),
        consistency_check_interval: ReadableDuration::secs(12),
        report_region_flow_interval: ReadableDuration::minutes(12),
        raft_store_max_leader_lease: ReadableDuration::secs(12),
        right_derive_when_split: false,
        allow_remove_leader: true,
<<<<<<< HEAD
        use_delete_range: true,
=======
        region_max_size: ReadableSize(0),
        region_split_size: ReadableSize(0),
>>>>>>> 37090b66
    };
    value.pd = PdConfig {
        endpoints: vec!["example.com:443".to_owned()],
    };
    value.rocksdb = DbConfig {
        wal_recovery_mode: DBRecoveryMode::AbsoluteConsistency,
        wal_dir: "/var".to_owned(),
        wal_ttl_seconds: 1,
        wal_size_limit: ReadableSize::kb(1),
        max_total_wal_size: ReadableSize::gb(1),
        max_background_jobs: 12,
        max_manifest_file_size: ReadableSize::mb(12),
        create_if_missing: false,
        max_open_files: 12_345,
        enable_statistics: false,
        stats_dump_period: ReadableDuration::minutes(12),
        compaction_readahead_size: ReadableSize::kb(1),
        info_log_max_size: ReadableSize::kb(1),
        info_log_roll_time: ReadableDuration::secs(12),
        info_log_dir: "/var".to_owned(),
        rate_bytes_per_sec: ReadableSize::kb(1),
        wal_bytes_per_sync: ReadableSize::mb(1),
        max_sub_compactions: 12,
        writable_file_max_buffer_size: ReadableSize::mb(12),
        use_direct_io_for_flush_and_compaction: true,
        enable_pipelined_write: false,
        backup_dir: "/var".to_owned(),
        defaultcf: DefaultCfConfig {
            block_size: ReadableSize::kb(12),
            block_cache_size: ReadableSize::gb(12),
            num_shard_bits: 16,
            strict_capacity_limit: true,
            high_pri_pool_ratio: 0.1,
            cache_index_and_filter_blocks: false,
            pin_l0_filter_and_index_blocks: false,
            use_bloom_filter: false,
            whole_key_filtering: true,
            bloom_filter_bits_per_key: 123,
            block_based_bloom_filter: true,
            read_amp_bytes_per_bit: 0,
            compression_per_level: [
                DBCompressionType::No,
                DBCompressionType::No,
                DBCompressionType::Zstd,
                DBCompressionType::Zstd,
                DBCompressionType::No,
                DBCompressionType::Zstd,
                DBCompressionType::Lz4,
            ],
            write_buffer_size: ReadableSize::mb(1),
            max_write_buffer_number: 12,
            min_write_buffer_number_to_merge: 12,
            max_bytes_for_level_base: ReadableSize::kb(12),
            target_file_size_base: ReadableSize::kb(123),
            level0_file_num_compaction_trigger: 123,
            level0_slowdown_writes_trigger: 123,
            level0_stop_writes_trigger: 123,
            max_compaction_bytes: ReadableSize::gb(1),
            compaction_pri: CompactionPriority::MinOverlappingRatio,
        },
        writecf: WriteCfConfig {
            block_size: ReadableSize::kb(12),
            block_cache_size: ReadableSize::gb(12),
            num_shard_bits: 16,
            strict_capacity_limit: true,
            high_pri_pool_ratio: 0.1,
            cache_index_and_filter_blocks: false,
            pin_l0_filter_and_index_blocks: false,
            use_bloom_filter: false,
            whole_key_filtering: true,
            bloom_filter_bits_per_key: 123,
            block_based_bloom_filter: true,
            read_amp_bytes_per_bit: 0,
            compression_per_level: [
                DBCompressionType::No,
                DBCompressionType::No,
                DBCompressionType::Zstd,
                DBCompressionType::Zstd,
                DBCompressionType::No,
                DBCompressionType::Zstd,
                DBCompressionType::Lz4,
            ],
            write_buffer_size: ReadableSize::mb(1),
            max_write_buffer_number: 12,
            min_write_buffer_number_to_merge: 12,
            max_bytes_for_level_base: ReadableSize::kb(12),
            target_file_size_base: ReadableSize::kb(123),
            level0_file_num_compaction_trigger: 123,
            level0_slowdown_writes_trigger: 123,
            level0_stop_writes_trigger: 123,
            max_compaction_bytes: ReadableSize::gb(1),
            compaction_pri: CompactionPriority::MinOverlappingRatio,
        },
        lockcf: LockCfConfig {
            block_size: ReadableSize::kb(12),
            block_cache_size: ReadableSize::gb(12),
            num_shard_bits: 16,
            strict_capacity_limit: true,
            high_pri_pool_ratio: 0.1,
            cache_index_and_filter_blocks: false,
            pin_l0_filter_and_index_blocks: false,
            use_bloom_filter: false,
            whole_key_filtering: true,
            bloom_filter_bits_per_key: 123,
            block_based_bloom_filter: true,
            read_amp_bytes_per_bit: 0,
            compression_per_level: [
                DBCompressionType::No,
                DBCompressionType::No,
                DBCompressionType::Zstd,
                DBCompressionType::Zstd,
                DBCompressionType::No,
                DBCompressionType::Zstd,
                DBCompressionType::Lz4,
            ],
            write_buffer_size: ReadableSize::mb(1),
            max_write_buffer_number: 12,
            min_write_buffer_number_to_merge: 12,
            max_bytes_for_level_base: ReadableSize::kb(12),
            target_file_size_base: ReadableSize::kb(123),
            level0_file_num_compaction_trigger: 123,
            level0_slowdown_writes_trigger: 123,
            level0_stop_writes_trigger: 123,
            max_compaction_bytes: ReadableSize::gb(1),
            compaction_pri: CompactionPriority::MinOverlappingRatio,
        },
        raftcf: RaftCfConfig {
            block_size: ReadableSize::kb(12),
            block_cache_size: ReadableSize::gb(12),
            num_shard_bits: 16,
            strict_capacity_limit: true,
            high_pri_pool_ratio: 0.1,
            cache_index_and_filter_blocks: false,
            pin_l0_filter_and_index_blocks: false,
            use_bloom_filter: false,
            whole_key_filtering: true,
            bloom_filter_bits_per_key: 123,
            block_based_bloom_filter: true,
            read_amp_bytes_per_bit: 0,
            compression_per_level: [
                DBCompressionType::No,
                DBCompressionType::No,
                DBCompressionType::Zstd,
                DBCompressionType::Zstd,
                DBCompressionType::No,
                DBCompressionType::Zstd,
                DBCompressionType::Lz4,
            ],
            write_buffer_size: ReadableSize::mb(1),
            max_write_buffer_number: 12,
            min_write_buffer_number_to_merge: 12,
            max_bytes_for_level_base: ReadableSize::kb(12),
            target_file_size_base: ReadableSize::kb(123),
            level0_file_num_compaction_trigger: 123,
            level0_slowdown_writes_trigger: 123,
            level0_stop_writes_trigger: 123,
            max_compaction_bytes: ReadableSize::gb(1),
            compaction_pri: CompactionPriority::MinOverlappingRatio,
        },
    };
    value.raftdb = RaftDbConfig {
        wal_recovery_mode: DBRecoveryMode::SkipAnyCorruptedRecords,
        wal_dir: "/var".to_owned(),
        wal_ttl_seconds: 1,
        wal_size_limit: ReadableSize::kb(12),
        max_total_wal_size: ReadableSize::gb(1),
        max_manifest_file_size: ReadableSize::mb(12),
        create_if_missing: false,
        max_open_files: 12_345,
        enable_statistics: false,
        stats_dump_period: ReadableDuration::minutes(12),
        compaction_readahead_size: ReadableSize::kb(1),
        info_log_max_size: ReadableSize::kb(1),
        info_log_roll_time: ReadableDuration::secs(1),
        info_log_dir: "/var".to_owned(),
        max_sub_compactions: 12,
        writable_file_max_buffer_size: ReadableSize::mb(12),
        use_direct_io_for_flush_and_compaction: true,
        enable_pipelined_write: false,
        allow_concurrent_memtable_write: true,
        wal_bytes_per_sync: ReadableSize::mb(1),
        defaultcf: RaftDefaultCfConfig {
            block_size: ReadableSize::kb(12),
            block_cache_size: ReadableSize::gb(12),
            num_shard_bits: 16,
            strict_capacity_limit: true,
            high_pri_pool_ratio: 0.1,
            cache_index_and_filter_blocks: false,
            pin_l0_filter_and_index_blocks: false,
            use_bloom_filter: false,
            whole_key_filtering: true,
            bloom_filter_bits_per_key: 123,
            block_based_bloom_filter: true,
            read_amp_bytes_per_bit: 0,
            compression_per_level: [
                DBCompressionType::No,
                DBCompressionType::No,
                DBCompressionType::Zstd,
                DBCompressionType::Zstd,
                DBCompressionType::No,
                DBCompressionType::Zstd,
                DBCompressionType::Lz4,
            ],
            write_buffer_size: ReadableSize::mb(1),
            max_write_buffer_number: 12,
            min_write_buffer_number_to_merge: 12,
            max_bytes_for_level_base: ReadableSize::kb(12),
            target_file_size_base: ReadableSize::kb(123),
            level0_file_num_compaction_trigger: 123,
            level0_slowdown_writes_trigger: 123,
            level0_stop_writes_trigger: 123,
            max_compaction_bytes: ReadableSize::gb(1),
            compaction_pri: CompactionPriority::MinOverlappingRatio,
        },
    };
    value.storage = StorageConfig {
        data_dir: "/var".to_owned(),
        gc_ratio_threshold: 1.2,
        max_key_size: 8192,
        scheduler_notify_capacity: 123,

        scheduler_messages_per_tick: 123,
        scheduler_concurrency: 123,
        scheduler_worker_pool_size: 1,
        scheduler_pending_write_threshold: ReadableSize::kb(123),
    };
    value.coprocessor = CopConfig {
        split_region_on_table: true,
        region_max_size: ReadableSize::mb(12),
        region_split_size: ReadableSize::mb(12),
    };

    let custom = read_file_in_project_dir("tests/config/test-custom.toml");
    let load = toml::from_str(&custom).unwrap();
    assert_eq!(value, load);
    let dump = toml::to_string_pretty(&load).unwrap();
    assert_eq!(dump, custom);
}<|MERGE_RESOLUTION|>--- conflicted
+++ resolved
@@ -107,12 +107,9 @@
         raft_store_max_leader_lease: ReadableDuration::secs(12),
         right_derive_when_split: false,
         allow_remove_leader: true,
-<<<<<<< HEAD
         use_delete_range: true,
-=======
         region_max_size: ReadableSize(0),
         region_split_size: ReadableSize(0),
->>>>>>> 37090b66
     };
     value.pd = PdConfig {
         endpoints: vec!["example.com:443".to_owned()],
