--- conflicted
+++ resolved
@@ -129,13 +129,9 @@
         raft_store_max_leader_lease: ReadableDuration::secs(12),
         right_derive_when_split: false,
         allow_remove_leader: true,
-<<<<<<< HEAD
-        use_delete_range: false,
-=======
         merge_max_log_gap: 3,
         merge_check_tick_interval: ReadableDuration::secs(11),
-        use_delete_range: true,
->>>>>>> f3f226e0
+        use_delete_range: false,
         region_max_size: ReadableSize(0),
         region_split_size: ReadableSize(0),
     };
