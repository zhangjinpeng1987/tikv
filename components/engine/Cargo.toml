--- conflicted
+++ resolved
@@ -9,13 +9,8 @@
 sse = ["engine_rocksdb/sse"]
 
 [dependencies]
-<<<<<<< HEAD
-kvproto = { git = "https://github.com/zhangjinpeng1987/kvproto.git", branch = "dump-memory-info" }
-protobuf = "~2.0"
-=======
 kvproto = { git = "https://github.com/pingcap/kvproto.git", branch = "release-3.0" }
 protobuf = "2"
->>>>>>> 1bab2864
 raft = "0.4"
 quick-error = "1.2.2"
 crc = "1.8"
