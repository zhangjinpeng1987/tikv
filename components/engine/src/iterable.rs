// Copyright 2019 TiKV Project Authors. Licensed under Apache-2.0.

use super::DATA_KEY_PREFIX_LEN;
pub use crate::rocks::{DBIterator, ReadOptions, DB};
use crate::Result;
use tikv_util::keybuilder::KeyBuilder;

#[derive(Clone, PartialEq)]
enum SeekMode {
    TotalOrder,
    Prefix,
}

pub struct IterOption {
<<<<<<< HEAD
    lower_bound: Option<Vec<u8>>,
    upper_bound: Option<Vec<u8>>,
    prefix: Option<Vec<u8>>,
=======
    lower_bound: Option<KeyBuilder>,
    upper_bound: Option<KeyBuilder>,
>>>>>>> 2837dd45
    prefix_same_as_start: bool,
    fill_cache: bool,
    seek_mode: SeekMode,
}

impl IterOption {
    pub fn new(
        lower_bound: Option<KeyBuilder>,
        upper_bound: Option<KeyBuilder>,
        fill_cache: bool,
    ) -> IterOption {
        IterOption {
            lower_bound,
            upper_bound,
            prefix: None,
            prefix_same_as_start: false,
            fill_cache,
            seek_mode: SeekMode::TotalOrder,
        }
    }

    #[inline]
    pub fn use_prefix_seek(mut self) -> IterOption {
        self.seek_mode = SeekMode::Prefix;
        self
    }

    #[inline]
    pub fn total_order_seek_used(&self) -> bool {
        self.seek_mode == SeekMode::TotalOrder
    }

    #[inline]
    pub fn fill_cache(&mut self, v: bool) {
        self.fill_cache = v;
    }

    #[inline]
    pub fn lower_bound(&self) -> Option<&[u8]> {
        self.lower_bound.as_ref().map(|v| v.as_slice())
    }

    #[inline]
    pub fn set_lower_bound(&mut self, bound: &[u8], reserved_prefix_len: usize) {
        let builder = KeyBuilder::from_slice(bound, reserved_prefix_len, 0);
        self.lower_bound = Some(builder);
    }

    pub fn set_vec_lower_bound(&mut self, bound: Vec<u8>) {
        self.lower_bound = Some(KeyBuilder::from_vec(bound, 0, 0));
    }

    pub fn set_lower_bound_prefix(&mut self, prefix: &[u8]) {
        if let Some(ref mut builder) = self.lower_bound {
            builder.set_prefix(prefix);
        }
    }

    #[inline]
    pub fn upper_bound(&self) -> Option<&[u8]> {
        self.upper_bound.as_ref().map(|v| v.as_slice())
    }

    #[inline]
    pub fn set_upper_bound(&mut self, bound: &[u8], reserved_prefix_len: usize) {
        let builder = KeyBuilder::from_slice(bound, reserved_prefix_len, 0);
        self.upper_bound = Some(builder);
    }

    pub fn set_vec_upper_bound(&mut self, bound: Vec<u8>) {
        self.upper_bound = Some(KeyBuilder::from_vec(bound, 0, 0));
    }

    pub fn set_upper_bound_prefix(&mut self, prefix: &[u8]) {
        if let Some(ref mut builder) = self.upper_bound {
            builder.set_prefix(prefix);
        }
    }

    #[inline]
    pub fn set_prefix(&mut self, prefix: Vec<u8>) {
        self.prefix = Some(prefix);
    }

    #[inline]
    pub fn set_prefix_same_as_start(mut self, enable: bool) -> IterOption {
        self.prefix_same_as_start = enable;
        self
    }

    pub fn build_read_opts(self) -> ReadOptions {
        let mut opts = ReadOptions::new();
        opts.fill_cache(self.fill_cache);
        if self.total_order_seek_used() {
            opts.set_total_order_seek(true);
        } else if self.prefix_same_as_start {
            opts.set_prefix_same_as_start(true);
        }
        if let Some(builder) = self.lower_bound {
            opts.set_iterate_lower_bound(builder.build());
        }
        if let Some(builder) = self.upper_bound {
            opts.set_iterate_upper_bound(builder.build());
        }
        if let Some(ref key) = self.prefix {
            opts.set_iterate_prefix(key);
        }
        opts
    }
}

impl Default for IterOption {
    fn default() -> IterOption {
        IterOption {
            lower_bound: None,
            upper_bound: None,
            prefix: None,
            prefix_same_as_start: false,
            fill_cache: true,
            seek_mode: SeekMode::TotalOrder,
        }
    }
}

// TODO: refactor this trait into rocksdb trait.
pub trait Iterable {
    fn new_iterator(&self, iter_opt: IterOption) -> DBIterator<&DB>;
    fn new_iterator_cf(&self, _: &str, iter_opt: IterOption) -> Result<DBIterator<&DB>>;
    // scan scans database using an iterator in range [start_key, end_key), calls function f for
    // each iteration, if f returns false, terminates this scan.
    fn scan<F>(&self, start_key: &[u8], end_key: &[u8], fill_cache: bool, f: F) -> Result<()>
    where
        F: FnMut(&[u8], &[u8]) -> Result<bool>,
    {
        let start = KeyBuilder::from_slice(start_key, DATA_KEY_PREFIX_LEN, 0);
        let end = KeyBuilder::from_slice(end_key, DATA_KEY_PREFIX_LEN, 0);
        let iter_opt = IterOption::new(Some(start), Some(end), fill_cache);
        scan_impl(self.new_iterator(iter_opt), start_key, f)
    }

    // like `scan`, only on a specific column family.
    fn scan_cf<F>(
        &self,
        cf: &str,
        start_key: &[u8],
        end_key: &[u8],
        fill_cache: bool,
        f: F,
    ) -> Result<()>
    where
        F: FnMut(&[u8], &[u8]) -> Result<bool>,
    {
        let start = KeyBuilder::from_slice(start_key, DATA_KEY_PREFIX_LEN, 0);
        let end = KeyBuilder::from_slice(end_key, DATA_KEY_PREFIX_LEN, 0);
        let iter_opt = IterOption::new(Some(start), Some(end), fill_cache);
        scan_impl(self.new_iterator_cf(cf, iter_opt)?, start_key, f)
    }

    // Seek the first key >= given key, if no found, return None.
    fn seek(&self, key: &[u8]) -> Result<Option<(Vec<u8>, Vec<u8>)>> {
        let mut iter = self.new_iterator(IterOption::default());
        iter.seek(key.into());
        Ok(iter.kv())
    }

    // Seek the first key >= given key, if no found, return None.
    fn seek_cf(&self, cf: &str, key: &[u8]) -> Result<Option<(Vec<u8>, Vec<u8>)>> {
        let mut iter = self.new_iterator_cf(cf, IterOption::default())?;
        iter.seek(key.into());
        Ok(iter.kv())
    }
}

fn scan_impl<F>(mut it: DBIterator<&DB>, start_key: &[u8], mut f: F) -> Result<()>
where
    F: FnMut(&[u8], &[u8]) -> Result<bool>,
{
    it.seek(start_key.into());
    while it.valid() {
        let r = f(it.key(), it.value())?;

        if !r || !it.next() {
            break;
        }
    }

    Ok(())
}<|MERGE_RESOLUTION|>--- conflicted
+++ resolved
@@ -12,14 +12,8 @@
 }
 
 pub struct IterOption {
-<<<<<<< HEAD
-    lower_bound: Option<Vec<u8>>,
-    upper_bound: Option<Vec<u8>>,
-    prefix: Option<Vec<u8>>,
-=======
     lower_bound: Option<KeyBuilder>,
     upper_bound: Option<KeyBuilder>,
->>>>>>> 2837dd45
     prefix_same_as_start: bool,
     fill_cache: bool,
     seek_mode: SeekMode,
@@ -34,7 +28,6 @@
         IterOption {
             lower_bound,
             upper_bound,
-            prefix: None,
             prefix_same_as_start: false,
             fill_cache,
             seek_mode: SeekMode::TotalOrder,
@@ -100,11 +93,6 @@
     }
 
     #[inline]
-    pub fn set_prefix(&mut self, prefix: Vec<u8>) {
-        self.prefix = Some(prefix);
-    }
-
-    #[inline]
     pub fn set_prefix_same_as_start(mut self, enable: bool) -> IterOption {
         self.prefix_same_as_start = enable;
         self
@@ -124,9 +112,6 @@
         if let Some(builder) = self.upper_bound {
             opts.set_iterate_upper_bound(builder.build());
         }
-        if let Some(ref key) = self.prefix {
-            opts.set_iterate_prefix(key);
-        }
         opts
     }
 }
@@ -136,7 +121,6 @@
         IterOption {
             lower_bound: None,
             upper_bound: None,
-            prefix: None,
             prefix_same_as_start: false,
             fill_cache: true,
             seek_mode: SeekMode::TotalOrder,
