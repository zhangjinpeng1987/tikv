--- conflicted
+++ resolved
@@ -7,13 +7,8 @@
 [dependencies]
 tikv_util = { path = "../tikv_util" }
 tikv = { path = "../../", default-features = false }
-<<<<<<< HEAD
-kvproto = { git = "https://github.com/pingcap/kvproto.git", branch = "release-3.0" }
-protobuf = "2.7.0"
-=======
 kvproto = { git = "https://github.com/pingcap/kvproto.git" }
 protobuf = "2"
->>>>>>> 8db93329
 tempfile = "3.0"
 raft = "0.6.0-alpha"
 futures = "0.1"
